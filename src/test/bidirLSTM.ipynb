{
 "cells": [
  {
   "cell_type": "code",
   "metadata": {
    "ExecuteTime": {
     "end_time": "2024-05-02T16:14:33.743327Z",
     "start_time": "2024-05-02T16:14:33.737368Z"
    }
   },
   "source": [
    "import warnings\n",
    "import os\n",
    "import sys\n",
    "\n",
    "warnings.filterwarnings('ignore')\n",
    "current_dir = %pwd\n",
    "\n",
    "parent_dir = os.path.abspath(os.path.join(current_dir, '../..'))\n",
    "sys.path.append(parent_dir)"
   ],
   "outputs": [],
   "execution_count": 1
  },
  {
   "cell_type": "code",
<<<<<<< HEAD
   "execution_count": 2,
=======
>>>>>>> 6c801eba
   "metadata": {
    "ExecuteTime": {
     "end_time": "2024-05-02T16:14:38.440350Z",
     "start_time": "2024-05-02T16:14:33.745125Z"
    }
   },
   "source": [
    "from src.main.models.bidirLSMT import BidirectionalLSTM\n",
    "from src.main.utilities.utils import clean_text, stop_words_removal, get_dataset\n",
    "from sklearn.model_selection import train_test_split\n",
    "\n",
    "import warnings\n",
    "warnings.filterwarnings(\"ignore\")"
   ],
   "outputs": [
    {
     "name": "stderr",
     "output_type": "stream",
     "text": [
      "[nltk_data] Downloading package stopwords to\n",
<<<<<<< HEAD
      "[nltk_data]     C:\\Users\\franc\\AppData\\Roaming\\nltk_data...\n",
=======
      "[nltk_data]     /Users/francesco/nltk_data...\n",
>>>>>>> 6c801eba
      "[nltk_data]   Package stopwords is already up-to-date!\n"
     ]
    }
   ],
<<<<<<< HEAD
   "source": [
    "from src.main.models.bidirLSMT import BidirectionalLSTM\n",
    "from src.main.utilities.utils import clean_text, stop_words_removal, get_dataset\n",
    "from sklearn.model_selection import train_test_split\n",
    "from keras_tuner import RandomSearch\n",
    "from config.config import RESULTS_DIRECTORY\n",
    "from config.config import TENSORBOARD_LOGS\n",
    "import keras_tuner as kt\n",
    "from tensorflow import keras\n",
    "\n",
    "import warnings\n",
    "warnings.filterwarnings(\"ignore\")"
   ]
  },
  {
   "cell_type": "code",
   "execution_count": 3,
   "metadata": {
    "ExecuteTime": {
     "end_time": "2024-05-01T13:23:15.911832Z",
     "start_time": "2024-05-01T13:23:10.942012Z"
    },
    "collapsed": false
   },
   "outputs": [],
   "source": [
    "# define model and pipeline\n",
    "bidirLSTM = BidirectionalLSTM()\n",
    "bidirLSTM.pipeline = [clean_text, stop_words_removal]\n",
=======
   "execution_count": 2
  },
  {
   "cell_type": "code",
   "source": [
    " # define model and pipeline\n",
    "bidirLSTM = BidirectionalLSTM(vocab_size=100000, embedding_dim=300, max_sequence_length=100, lstm_units=10)\n",
    "bidirLSTM.pipeline = [stop_words_removal]\n",
>>>>>>> 6c801eba
    "# import dataset and apply pipeline\n",
    "inputs, targets = get_dataset(one_hot=True)\n",
    "\n",
    "inputs = bidirLSTM.run_pipeline(inputs, save=True)\n",
    "\n",
    "# stratified train test split\n",
    "x_train, x_test, y_train, y_test = train_test_split(inputs, targets, test_size=0.2, random_state=42, stratify=targets)"
<<<<<<< HEAD
   ]
  },
  {
   "cell_type": "code",
   "execution_count": 4,
   "metadata": {},
=======
   ],
   "metadata": {
    "collapsed": false,
    "ExecuteTime": {
     "end_time": "2024-05-02T16:14:44.974275Z",
     "start_time": "2024-05-02T16:14:38.441061Z"
    }
   },
>>>>>>> 6c801eba
   "outputs": [
    {
     "name": "stdout",
     "output_type": "stream",
     "text": [
<<<<<<< HEAD
      "Reloading Tuner from d:\\Magistrale\\HLT\\Progetto\\HLT-News-Category\\results\\BidirectionalLSTM\\BidirectionalLSTM\\tuner0.json\n",
      "\n",
      "Search: Running Trial #3\n",
      "\n",
      "Value             |Best Value So Far |Hyperparameter\n",
      "10000             |1000              |vocab_size\n",
      "100               |100               |embedding_dim\n",
      "100               |90                |max_sequence_length\n",
      "128               |128               |lstm_units\n",
      "0.1               |0.02              |learning_rate\n",
      "\n",
      "WARNING:tensorflow:From d:\\miniconda3\\envs\\HLT\\Lib\\site-packages\\keras\\src\\backend\\common\\global_state.py:82: The name tf.reset_default_graph is deprecated. Please use tf.compat.v1.reset_default_graph instead.\n",
      "\n",
      "Epoch 1/2\n"
=======
      "[nltk_data] Downloading package stopwords to\n",
      "[nltk_data]     /Users/francesco/nltk_data...\n",
      "[nltk_data]   Package stopwords is already up-to-date!\n",
      "[nltk_data] Downloading package stopwords to\n",
      "[nltk_data]     /Users/francesco/nltk_data...\n",
      "[nltk_data]   Package stopwords is already up-to-date!\n",
      "[nltk_data] Downloading package stopwords to\n",
      "[nltk_data]     /Users/francesco/nltk_data...\n",
      "[nltk_data]   Package stopwords is already up-to-date!\n",
      "[nltk_data] Downloading package stopwords to\n",
      "[nltk_data]     /Users/francesco/nltk_data...\n",
      "[nltk_data]   Package stopwords is already up-to-date!\n",
      "[nltk_data] Downloading package stopwords to\n",
      "[nltk_data]     /Users/francesco/nltk_data...\n",
      "[nltk_data]   Package stopwords is already up-to-date!\n",
      "[nltk_data] Downloading package stopwords to\n",
      "[nltk_data]     /Users/francesco/nltk_data...\n",
      "[nltk_data]   Package stopwords is already up-to-date!\n",
      "[nltk_data] Downloading package stopwords to\n",
      "[nltk_data]     /Users/francesco/nltk_data...\n",
      "[nltk_data]   Package stopwords is already up-to-date!\n",
      "[nltk_data] Downloading package stopwords to\n",
      "[nltk_data]     /Users/francesco/nltk_data...\n",
      "[nltk_data]   Package stopwords is already up-to-date!\n"
>>>>>>> 6c801eba
     ]
    },
    {
     "name": "stderr",
     "output_type": "stream",
     "text": [
<<<<<<< HEAD
      "Traceback (most recent call last):\n",
      "  File \"d:\\miniconda3\\envs\\HLT\\Lib\\site-packages\\keras_tuner\\src\\engine\\base_tuner.py\", line 274, in _try_run_and_update_trial\n",
      "    self._run_and_update_trial(trial, *fit_args, **fit_kwargs)\n",
      "  File \"d:\\miniconda3\\envs\\HLT\\Lib\\site-packages\\keras_tuner\\src\\engine\\base_tuner.py\", line 239, in _run_and_update_trial\n",
      "    results = self.run_trial(trial, *fit_args, **fit_kwargs)\n",
      "              ^^^^^^^^^^^^^^^^^^^^^^^^^^^^^^^^^^^^^^^^^^^^^^\n",
      "  File \"d:\\miniconda3\\envs\\HLT\\Lib\\site-packages\\keras_tuner\\src\\engine\\tuner.py\", line 314, in run_trial\n",
      "    obj_value = self._build_and_fit_model(trial, *args, **copied_kwargs)\n",
      "                ^^^^^^^^^^^^^^^^^^^^^^^^^^^^^^^^^^^^^^^^^^^^^^^^^^^^^^^^\n",
      "  File \"d:\\miniconda3\\envs\\HLT\\Lib\\site-packages\\keras_tuner\\src\\engine\\tuner.py\", line 233, in _build_and_fit_model\n",
      "    results = self.hypermodel.fit(hp, model, *args, **kwargs)\n",
      "              ^^^^^^^^^^^^^^^^^^^^^^^^^^^^^^^^^^^^^^^^^^^^^^^\n",
      "  File \"d:\\Magistrale\\HLT\\Progetto\\HLT-News-Category\\src\\main\\models\\bidirLSMT.py\", line 138, in fit\n",
      "    return model.fit(*args, epochs=2, batch_size=100, **kwargs)\n",
      "           ^^^^^^^^^^^^^^^^^^^^^^^^^^^^^^^^^^^^^^^^^^^^^^^^^^^^\n",
      "  File \"d:\\miniconda3\\envs\\HLT\\Lib\\site-packages\\keras\\src\\utils\\traceback_utils.py\", line 122, in error_handler\n",
      "    raise e.with_traceback(filtered_tb) from None\n",
      "  File \"d:\\miniconda3\\envs\\HLT\\Lib\\site-packages\\tensorflow\\python\\eager\\execute.py\", line 59, in quick_execute\n",
      "    except TypeError as e:\n",
      "tensorflow.python.framework.errors_impl.UnimplementedError: Graph execution error:\n",
      "\n",
      "Detected at node sequential_1/Cast defined at (most recent call last):\n",
      "  File \"<frozen runpy>\", line 198, in _run_module_as_main\n",
      "\n",
      "  File \"<frozen runpy>\", line 88, in _run_code\n",
      "\n",
      "  File \"d:\\miniconda3\\envs\\HLT\\Lib\\site-packages\\ipykernel_launcher.py\", line 18, in <module>\n",
      "\n",
      "  File \"d:\\miniconda3\\envs\\HLT\\Lib\\site-packages\\traitlets\\config\\application.py\", line 1075, in launch_instance\n",
      "\n",
      "  File \"d:\\miniconda3\\envs\\HLT\\Lib\\site-packages\\ipykernel\\kernelapp.py\", line 739, in start\n",
      "\n",
      "  File \"d:\\miniconda3\\envs\\HLT\\Lib\\site-packages\\tornado\\platform\\asyncio.py\", line 195, in start\n",
      "\n",
      "  File \"d:\\miniconda3\\envs\\HLT\\Lib\\asyncio\\base_events.py\", line 641, in run_forever\n",
      "\n",
      "  File \"d:\\miniconda3\\envs\\HLT\\Lib\\asyncio\\base_events.py\", line 1987, in _run_once\n",
      "\n",
      "  File \"d:\\miniconda3\\envs\\HLT\\Lib\\asyncio\\events.py\", line 88, in _run\n",
      "\n",
      "  File \"d:\\miniconda3\\envs\\HLT\\Lib\\site-packages\\ipykernel\\kernelbase.py\", line 545, in dispatch_queue\n",
      "\n",
      "  File \"d:\\miniconda3\\envs\\HLT\\Lib\\site-packages\\ipykernel\\kernelbase.py\", line 534, in process_one\n",
      "\n",
      "  File \"d:\\miniconda3\\envs\\HLT\\Lib\\site-packages\\ipykernel\\kernelbase.py\", line 437, in dispatch_shell\n",
      "\n",
      "  File \"d:\\miniconda3\\envs\\HLT\\Lib\\site-packages\\ipykernel\\ipkernel.py\", line 359, in execute_request\n",
      "\n",
      "  File \"d:\\miniconda3\\envs\\HLT\\Lib\\site-packages\\ipykernel\\kernelbase.py\", line 778, in execute_request\n",
      "\n",
      "  File \"d:\\miniconda3\\envs\\HLT\\Lib\\site-packages\\ipykernel\\ipkernel.py\", line 446, in do_execute\n",
      "\n",
      "  File \"d:\\miniconda3\\envs\\HLT\\Lib\\site-packages\\ipykernel\\zmqshell.py\", line 549, in run_cell\n",
      "\n",
      "  File \"d:\\miniconda3\\envs\\HLT\\Lib\\site-packages\\IPython\\core\\interactiveshell.py\", line 3075, in run_cell\n",
      "\n",
      "  File \"d:\\miniconda3\\envs\\HLT\\Lib\\site-packages\\IPython\\core\\interactiveshell.py\", line 3130, in _run_cell\n",
      "\n",
      "  File \"d:\\miniconda3\\envs\\HLT\\Lib\\site-packages\\IPython\\core\\async_helpers.py\", line 129, in _pseudo_sync_runner\n",
      "\n",
      "  File \"d:\\miniconda3\\envs\\HLT\\Lib\\site-packages\\IPython\\core\\interactiveshell.py\", line 3334, in run_cell_async\n",
      "\n",
      "  File \"d:\\miniconda3\\envs\\HLT\\Lib\\site-packages\\IPython\\core\\interactiveshell.py\", line 3517, in run_ast_nodes\n",
      "\n",
      "  File \"d:\\miniconda3\\envs\\HLT\\Lib\\site-packages\\IPython\\core\\interactiveshell.py\", line 3577, in run_code\n",
      "\n",
      "  File \"C:\\Users\\franc\\AppData\\Local\\Temp\\ipykernel_15352\\1918362165.py\", line 18, in <module>\n",
      "\n",
      "  File \"d:\\miniconda3\\envs\\HLT\\Lib\\site-packages\\keras_tuner\\src\\engine\\base_tuner.py\", line 234, in search\n",
      "\n",
      "  File \"d:\\miniconda3\\envs\\HLT\\Lib\\site-packages\\keras_tuner\\src\\engine\\base_tuner.py\", line 274, in _try_run_and_update_trial\n",
      "\n",
      "  File \"d:\\miniconda3\\envs\\HLT\\Lib\\site-packages\\keras_tuner\\src\\engine\\base_tuner.py\", line 239, in _run_and_update_trial\n",
      "\n",
      "  File \"d:\\miniconda3\\envs\\HLT\\Lib\\site-packages\\keras_tuner\\src\\engine\\tuner.py\", line 314, in run_trial\n",
      "\n",
      "  File \"d:\\miniconda3\\envs\\HLT\\Lib\\site-packages\\keras_tuner\\src\\engine\\tuner.py\", line 233, in _build_and_fit_model\n",
      "\n",
      "  File \"d:\\Magistrale\\HLT\\Progetto\\HLT-News-Category\\src\\main\\models\\bidirLSMT.py\", line 138, in fit\n",
      "\n",
      "  File \"d:\\miniconda3\\envs\\HLT\\Lib\\site-packages\\keras\\src\\utils\\traceback_utils.py\", line 117, in error_handler\n",
      "\n",
      "  File \"d:\\miniconda3\\envs\\HLT\\Lib\\site-packages\\keras\\src\\backend\\tensorflow\\trainer.py\", line 314, in fit\n",
      "\n",
      "  File \"d:\\miniconda3\\envs\\HLT\\Lib\\site-packages\\keras\\src\\backend\\tensorflow\\trainer.py\", line 117, in one_step_on_iterator\n",
      "\n",
      "  File \"d:\\miniconda3\\envs\\HLT\\Lib\\site-packages\\keras\\src\\backend\\tensorflow\\trainer.py\", line 104, in one_step_on_data\n",
      "\n",
      "  File \"d:\\miniconda3\\envs\\HLT\\Lib\\site-packages\\keras\\src\\backend\\tensorflow\\trainer.py\", line 51, in train_step\n",
      "\n",
      "  File \"d:\\miniconda3\\envs\\HLT\\Lib\\site-packages\\keras\\src\\utils\\traceback_utils.py\", line 117, in error_handler\n",
      "\n",
      "  File \"d:\\miniconda3\\envs\\HLT\\Lib\\site-packages\\keras\\src\\layers\\layer.py\", line 846, in __call__\n",
      "\n",
      "  File \"d:\\miniconda3\\envs\\HLT\\Lib\\site-packages\\keras\\src\\utils\\traceback_utils.py\", line 117, in error_handler\n",
      "\n",
      "  File \"d:\\miniconda3\\envs\\HLT\\Lib\\site-packages\\keras\\src\\ops\\operation.py\", line 48, in __call__\n",
      "\n",
      "  File \"d:\\miniconda3\\envs\\HLT\\Lib\\site-packages\\keras\\src\\utils\\traceback_utils.py\", line 156, in error_handler\n",
      "\n",
      "  File \"d:\\miniconda3\\envs\\HLT\\Lib\\site-packages\\keras\\src\\models\\sequential.py\", line 209, in call\n",
      "\n",
      "  File \"d:\\miniconda3\\envs\\HLT\\Lib\\site-packages\\keras\\src\\models\\functional.py\", line 194, in call\n",
      "\n",
      "  File \"d:\\miniconda3\\envs\\HLT\\Lib\\site-packages\\keras\\src\\models\\functional.py\", line 302, in _standardize_inputs\n",
      "\n",
      "  File \"d:\\miniconda3\\envs\\HLT\\Lib\\site-packages\\keras\\src\\models\\functional.py\", line 267, in _convert_inputs_to_tensors\n",
      "\n",
      "  File \"d:\\miniconda3\\envs\\HLT\\Lib\\site-packages\\keras\\src\\ops\\core.py\", line 495, in convert_to_tensor\n",
      "\n",
      "  File \"d:\\miniconda3\\envs\\HLT\\Lib\\site-packages\\keras\\src\\backend\\tensorflow\\core.py\", line 120, in convert_to_tensor\n",
      "\n",
      "Cast string to float is not supported\n",
      "\t [[{{node sequential_1/Cast}}]] [Op:__inference_one_step_on_iterator_7176]\n"
     ]
    },
    {
     "ename": "RuntimeError",
     "evalue": "Number of consecutive failures exceeded the limit of 3.\nTraceback (most recent call last):\n  File \"d:\\miniconda3\\envs\\HLT\\Lib\\site-packages\\keras_tuner\\src\\engine\\base_tuner.py\", line 274, in _try_run_and_update_trial\n    self._run_and_update_trial(trial, *fit_args, **fit_kwargs)\n  File \"d:\\miniconda3\\envs\\HLT\\Lib\\site-packages\\keras_tuner\\src\\engine\\base_tuner.py\", line 239, in _run_and_update_trial\n    results = self.run_trial(trial, *fit_args, **fit_kwargs)\n              ^^^^^^^^^^^^^^^^^^^^^^^^^^^^^^^^^^^^^^^^^^^^^^\n  File \"d:\\miniconda3\\envs\\HLT\\Lib\\site-packages\\keras_tuner\\src\\engine\\tuner.py\", line 314, in run_trial\n    obj_value = self._build_and_fit_model(trial, *args, **copied_kwargs)\n                ^^^^^^^^^^^^^^^^^^^^^^^^^^^^^^^^^^^^^^^^^^^^^^^^^^^^^^^^\n  File \"d:\\miniconda3\\envs\\HLT\\Lib\\site-packages\\keras_tuner\\src\\engine\\tuner.py\", line 233, in _build_and_fit_model\n    results = self.hypermodel.fit(hp, model, *args, **kwargs)\n              ^^^^^^^^^^^^^^^^^^^^^^^^^^^^^^^^^^^^^^^^^^^^^^^\n  File \"d:\\Magistrale\\HLT\\Progetto\\HLT-News-Category\\src\\main\\models\\bidirLSMT.py\", line 138, in fit\n    return model.fit(*args, epochs=2, batch_size=100, **kwargs)\n           ^^^^^^^^^^^^^^^^^^^^^^^^^^^^^^^^^^^^^^^^^^^^^^^^^^^^\n  File \"d:\\miniconda3\\envs\\HLT\\Lib\\site-packages\\keras\\src\\utils\\traceback_utils.py\", line 122, in error_handler\n    raise e.with_traceback(filtered_tb) from None\n  File \"d:\\miniconda3\\envs\\HLT\\Lib\\site-packages\\tensorflow\\python\\eager\\execute.py\", line 59, in quick_execute\n    except TypeError as e:\ntensorflow.python.framework.errors_impl.UnimplementedError: Graph execution error:\n\nDetected at node sequential_1/Cast defined at (most recent call last):\n  File \"<frozen runpy>\", line 198, in _run_module_as_main\n\n  File \"<frozen runpy>\", line 88, in _run_code\n\n  File \"d:\\miniconda3\\envs\\HLT\\Lib\\site-packages\\ipykernel_launcher.py\", line 18, in <module>\n\n  File \"d:\\miniconda3\\envs\\HLT\\Lib\\site-packages\\traitlets\\config\\application.py\", line 1075, in launch_instance\n\n  File \"d:\\miniconda3\\envs\\HLT\\Lib\\site-packages\\ipykernel\\kernelapp.py\", line 739, in start\n\n  File \"d:\\miniconda3\\envs\\HLT\\Lib\\site-packages\\tornado\\platform\\asyncio.py\", line 195, in start\n\n  File \"d:\\miniconda3\\envs\\HLT\\Lib\\asyncio\\base_events.py\", line 641, in run_forever\n\n  File \"d:\\miniconda3\\envs\\HLT\\Lib\\asyncio\\base_events.py\", line 1987, in _run_once\n\n  File \"d:\\miniconda3\\envs\\HLT\\Lib\\asyncio\\events.py\", line 88, in _run\n\n  File \"d:\\miniconda3\\envs\\HLT\\Lib\\site-packages\\ipykernel\\kernelbase.py\", line 545, in dispatch_queue\n\n  File \"d:\\miniconda3\\envs\\HLT\\Lib\\site-packages\\ipykernel\\kernelbase.py\", line 534, in process_one\n\n  File \"d:\\miniconda3\\envs\\HLT\\Lib\\site-packages\\ipykernel\\kernelbase.py\", line 437, in dispatch_shell\n\n  File \"d:\\miniconda3\\envs\\HLT\\Lib\\site-packages\\ipykernel\\ipkernel.py\", line 359, in execute_request\n\n  File \"d:\\miniconda3\\envs\\HLT\\Lib\\site-packages\\ipykernel\\kernelbase.py\", line 778, in execute_request\n\n  File \"d:\\miniconda3\\envs\\HLT\\Lib\\site-packages\\ipykernel\\ipkernel.py\", line 446, in do_execute\n\n  File \"d:\\miniconda3\\envs\\HLT\\Lib\\site-packages\\ipykernel\\zmqshell.py\", line 549, in run_cell\n\n  File \"d:\\miniconda3\\envs\\HLT\\Lib\\site-packages\\IPython\\core\\interactiveshell.py\", line 3075, in run_cell\n\n  File \"d:\\miniconda3\\envs\\HLT\\Lib\\site-packages\\IPython\\core\\interactiveshell.py\", line 3130, in _run_cell\n\n  File \"d:\\miniconda3\\envs\\HLT\\Lib\\site-packages\\IPython\\core\\async_helpers.py\", line 129, in _pseudo_sync_runner\n\n  File \"d:\\miniconda3\\envs\\HLT\\Lib\\site-packages\\IPython\\core\\interactiveshell.py\", line 3334, in run_cell_async\n\n  File \"d:\\miniconda3\\envs\\HLT\\Lib\\site-packages\\IPython\\core\\interactiveshell.py\", line 3517, in run_ast_nodes\n\n  File \"d:\\miniconda3\\envs\\HLT\\Lib\\site-packages\\IPython\\core\\interactiveshell.py\", line 3577, in run_code\n\n  File \"C:\\Users\\franc\\AppData\\Local\\Temp\\ipykernel_15352\\1918362165.py\", line 18, in <module>\n\n  File \"d:\\miniconda3\\envs\\HLT\\Lib\\site-packages\\keras_tuner\\src\\engine\\base_tuner.py\", line 234, in search\n\n  File \"d:\\miniconda3\\envs\\HLT\\Lib\\site-packages\\keras_tuner\\src\\engine\\base_tuner.py\", line 274, in _try_run_and_update_trial\n\n  File \"d:\\miniconda3\\envs\\HLT\\Lib\\site-packages\\keras_tuner\\src\\engine\\base_tuner.py\", line 239, in _run_and_update_trial\n\n  File \"d:\\miniconda3\\envs\\HLT\\Lib\\site-packages\\keras_tuner\\src\\engine\\tuner.py\", line 314, in run_trial\n\n  File \"d:\\miniconda3\\envs\\HLT\\Lib\\site-packages\\keras_tuner\\src\\engine\\tuner.py\", line 233, in _build_and_fit_model\n\n  File \"d:\\Magistrale\\HLT\\Progetto\\HLT-News-Category\\src\\main\\models\\bidirLSMT.py\", line 138, in fit\n\n  File \"d:\\miniconda3\\envs\\HLT\\Lib\\site-packages\\keras\\src\\utils\\traceback_utils.py\", line 117, in error_handler\n\n  File \"d:\\miniconda3\\envs\\HLT\\Lib\\site-packages\\keras\\src\\backend\\tensorflow\\trainer.py\", line 314, in fit\n\n  File \"d:\\miniconda3\\envs\\HLT\\Lib\\site-packages\\keras\\src\\backend\\tensorflow\\trainer.py\", line 117, in one_step_on_iterator\n\n  File \"d:\\miniconda3\\envs\\HLT\\Lib\\site-packages\\keras\\src\\backend\\tensorflow\\trainer.py\", line 104, in one_step_on_data\n\n  File \"d:\\miniconda3\\envs\\HLT\\Lib\\site-packages\\keras\\src\\backend\\tensorflow\\trainer.py\", line 51, in train_step\n\n  File \"d:\\miniconda3\\envs\\HLT\\Lib\\site-packages\\keras\\src\\utils\\traceback_utils.py\", line 117, in error_handler\n\n  File \"d:\\miniconda3\\envs\\HLT\\Lib\\site-packages\\keras\\src\\layers\\layer.py\", line 846, in __call__\n\n  File \"d:\\miniconda3\\envs\\HLT\\Lib\\site-packages\\keras\\src\\utils\\traceback_utils.py\", line 117, in error_handler\n\n  File \"d:\\miniconda3\\envs\\HLT\\Lib\\site-packages\\keras\\src\\ops\\operation.py\", line 48, in __call__\n\n  File \"d:\\miniconda3\\envs\\HLT\\Lib\\site-packages\\keras\\src\\utils\\traceback_utils.py\", line 156, in error_handler\n\n  File \"d:\\miniconda3\\envs\\HLT\\Lib\\site-packages\\keras\\src\\models\\sequential.py\", line 209, in call\n\n  File \"d:\\miniconda3\\envs\\HLT\\Lib\\site-packages\\keras\\src\\models\\functional.py\", line 194, in call\n\n  File \"d:\\miniconda3\\envs\\HLT\\Lib\\site-packages\\keras\\src\\models\\functional.py\", line 302, in _standardize_inputs\n\n  File \"d:\\miniconda3\\envs\\HLT\\Lib\\site-packages\\keras\\src\\models\\functional.py\", line 267, in _convert_inputs_to_tensors\n\n  File \"d:\\miniconda3\\envs\\HLT\\Lib\\site-packages\\keras\\src\\ops\\core.py\", line 495, in convert_to_tensor\n\n  File \"d:\\miniconda3\\envs\\HLT\\Lib\\site-packages\\keras\\src\\backend\\tensorflow\\core.py\", line 120, in convert_to_tensor\n\nCast string to float is not supported\n\t [[{{node sequential_1/Cast}}]] [Op:__inference_one_step_on_iterator_7176]\n",
     "output_type": "error",
     "traceback": [
      "\u001b[1;31m---------------------------------------------------------------------------\u001b[0m",
      "\u001b[1;31mRuntimeError\u001b[0m                              Traceback (most recent call last)",
      "Cell \u001b[1;32mIn[4], line 18\u001b[0m\n\u001b[0;32m     12\u001b[0m callbacks \u001b[38;5;241m=\u001b[39m [\n\u001b[0;32m     13\u001b[0m     keras\u001b[38;5;241m.\u001b[39mcallbacks\u001b[38;5;241m.\u001b[39mEarlyStopping(patience\u001b[38;5;241m=\u001b[39m\u001b[38;5;241m4\u001b[39m, restore_best_weights\u001b[38;5;241m=\u001b[39m\u001b[38;5;28;01mTrue\u001b[39;00m),\n\u001b[0;32m     14\u001b[0m     keras\u001b[38;5;241m.\u001b[39mcallbacks\u001b[38;5;241m.\u001b[39mTensorBoard(TENSORBOARD_LOGS\u001b[38;5;241m.\u001b[39mformat(\u001b[38;5;124m\"\u001b[39m\u001b[38;5;124mconvolutional\u001b[39m\u001b[38;5;124m\"\u001b[39m))\n\u001b[0;32m     15\u001b[0m ]\n\u001b[0;32m     17\u001b[0m \u001b[38;5;66;03m# Search for the best hyperparameters: model selection\u001b[39;00m\n\u001b[1;32m---> 18\u001b[0m \u001b[43mtuner\u001b[49m\u001b[38;5;241;43m.\u001b[39;49m\u001b[43msearch\u001b[49m\u001b[43m(\u001b[49m\u001b[43mx_train\u001b[49m\u001b[43m,\u001b[49m\u001b[43m \u001b[49m\u001b[43my_train\u001b[49m\u001b[43m,\u001b[49m\u001b[43m \u001b[49m\u001b[43mcallbacks\u001b[49m\u001b[38;5;241;43m=\u001b[39;49m\u001b[43mcallbacks\u001b[49m\u001b[43m,\u001b[49m\u001b[43m \u001b[49m\u001b[43mvalidation_split\u001b[49m\u001b[38;5;241;43m=\u001b[39;49m\u001b[38;5;241;43m0.15\u001b[39;49m\u001b[43m)\u001b[49m\n",
      "File \u001b[1;32md:\\miniconda3\\envs\\HLT\\Lib\\site-packages\\keras_tuner\\src\\engine\\base_tuner.py:235\u001b[0m, in \u001b[0;36mBaseTuner.search\u001b[1;34m(self, *fit_args, **fit_kwargs)\u001b[0m\n\u001b[0;32m    233\u001b[0m     \u001b[38;5;28mself\u001b[39m\u001b[38;5;241m.\u001b[39mon_trial_begin(trial)\n\u001b[0;32m    234\u001b[0m     \u001b[38;5;28mself\u001b[39m\u001b[38;5;241m.\u001b[39m_try_run_and_update_trial(trial, \u001b[38;5;241m*\u001b[39mfit_args, \u001b[38;5;241m*\u001b[39m\u001b[38;5;241m*\u001b[39mfit_kwargs)\n\u001b[1;32m--> 235\u001b[0m     \u001b[38;5;28;43mself\u001b[39;49m\u001b[38;5;241;43m.\u001b[39;49m\u001b[43mon_trial_end\u001b[49m\u001b[43m(\u001b[49m\u001b[43mtrial\u001b[49m\u001b[43m)\u001b[49m\n\u001b[0;32m    236\u001b[0m \u001b[38;5;28mself\u001b[39m\u001b[38;5;241m.\u001b[39mon_search_end()\n",
      "File \u001b[1;32md:\\miniconda3\\envs\\HLT\\Lib\\site-packages\\keras_tuner\\src\\engine\\base_tuner.py:339\u001b[0m, in \u001b[0;36mBaseTuner.on_trial_end\u001b[1;34m(self, trial)\u001b[0m\n\u001b[0;32m    333\u001b[0m \u001b[38;5;28;01mdef\u001b[39;00m \u001b[38;5;21mon_trial_end\u001b[39m(\u001b[38;5;28mself\u001b[39m, trial):\n\u001b[0;32m    334\u001b[0m \u001b[38;5;250m    \u001b[39m\u001b[38;5;124;03m\"\"\"Called at the end of a trial.\u001b[39;00m\n\u001b[0;32m    335\u001b[0m \n\u001b[0;32m    336\u001b[0m \u001b[38;5;124;03m    Args:\u001b[39;00m\n\u001b[0;32m    337\u001b[0m \u001b[38;5;124;03m        trial: A `Trial` instance.\u001b[39;00m\n\u001b[0;32m    338\u001b[0m \u001b[38;5;124;03m    \"\"\"\u001b[39;00m\n\u001b[1;32m--> 339\u001b[0m     \u001b[38;5;28;43mself\u001b[39;49m\u001b[38;5;241;43m.\u001b[39;49m\u001b[43moracle\u001b[49m\u001b[38;5;241;43m.\u001b[39;49m\u001b[43mend_trial\u001b[49m\u001b[43m(\u001b[49m\u001b[43mtrial\u001b[49m\u001b[43m)\u001b[49m\n\u001b[0;32m    340\u001b[0m     \u001b[38;5;28mself\u001b[39m\u001b[38;5;241m.\u001b[39msave()\n",
      "File \u001b[1;32md:\\miniconda3\\envs\\HLT\\Lib\\site-packages\\keras_tuner\\src\\engine\\oracle.py:108\u001b[0m, in \u001b[0;36msynchronized.<locals>.wrapped_func\u001b[1;34m(*args, **kwargs)\u001b[0m\n\u001b[0;32m    106\u001b[0m     LOCKS[oracle]\u001b[38;5;241m.\u001b[39macquire()\n\u001b[0;32m    107\u001b[0m     THREADS[oracle] \u001b[38;5;241m=\u001b[39m thread_name\n\u001b[1;32m--> 108\u001b[0m ret_val \u001b[38;5;241m=\u001b[39m \u001b[43mfunc\u001b[49m\u001b[43m(\u001b[49m\u001b[38;5;241;43m*\u001b[39;49m\u001b[43margs\u001b[49m\u001b[43m,\u001b[49m\u001b[43m \u001b[49m\u001b[38;5;241;43m*\u001b[39;49m\u001b[38;5;241;43m*\u001b[39;49m\u001b[43mkwargs\u001b[49m\u001b[43m)\u001b[49m\n\u001b[0;32m    109\u001b[0m \u001b[38;5;28;01mif\u001b[39;00m need_acquire:\n\u001b[0;32m    110\u001b[0m     THREADS[oracle] \u001b[38;5;241m=\u001b[39m \u001b[38;5;28;01mNone\u001b[39;00m\n",
      "File \u001b[1;32md:\\miniconda3\\envs\\HLT\\Lib\\site-packages\\keras_tuner\\src\\engine\\oracle.py:588\u001b[0m, in \u001b[0;36mOracle.end_trial\u001b[1;34m(self, trial)\u001b[0m\n\u001b[0;32m    586\u001b[0m \u001b[38;5;28;01mif\u001b[39;00m \u001b[38;5;129;01mnot\u001b[39;00m \u001b[38;5;28mself\u001b[39m\u001b[38;5;241m.\u001b[39m_retry(trial):\n\u001b[0;32m    587\u001b[0m     \u001b[38;5;28mself\u001b[39m\u001b[38;5;241m.\u001b[39mend_order\u001b[38;5;241m.\u001b[39mappend(trial\u001b[38;5;241m.\u001b[39mtrial_id)\n\u001b[1;32m--> 588\u001b[0m     \u001b[38;5;28;43mself\u001b[39;49m\u001b[38;5;241;43m.\u001b[39;49m\u001b[43m_check_consecutive_failures\u001b[49m\u001b[43m(\u001b[49m\u001b[43m)\u001b[49m\n\u001b[0;32m    590\u001b[0m \u001b[38;5;28mself\u001b[39m\u001b[38;5;241m.\u001b[39m_save_trial(trial)\n\u001b[0;32m    591\u001b[0m \u001b[38;5;28mself\u001b[39m\u001b[38;5;241m.\u001b[39msave()\n",
      "File \u001b[1;32md:\\miniconda3\\envs\\HLT\\Lib\\site-packages\\keras_tuner\\src\\engine\\oracle.py:545\u001b[0m, in \u001b[0;36mOracle._check_consecutive_failures\u001b[1;34m(self)\u001b[0m\n\u001b[0;32m    543\u001b[0m     consecutive_failures \u001b[38;5;241m=\u001b[39m \u001b[38;5;241m0\u001b[39m\n\u001b[0;32m    544\u001b[0m \u001b[38;5;28;01mif\u001b[39;00m consecutive_failures \u001b[38;5;241m==\u001b[39m \u001b[38;5;28mself\u001b[39m\u001b[38;5;241m.\u001b[39mmax_consecutive_failed_trials:\n\u001b[1;32m--> 545\u001b[0m     \u001b[38;5;28;01mraise\u001b[39;00m \u001b[38;5;167;01mRuntimeError\u001b[39;00m(\n\u001b[0;32m    546\u001b[0m         \u001b[38;5;124m\"\u001b[39m\u001b[38;5;124mNumber of consecutive failures exceeded the limit \u001b[39m\u001b[38;5;124m\"\u001b[39m\n\u001b[0;32m    547\u001b[0m         \u001b[38;5;124mf\u001b[39m\u001b[38;5;124m\"\u001b[39m\u001b[38;5;124mof \u001b[39m\u001b[38;5;132;01m{\u001b[39;00m\u001b[38;5;28mself\u001b[39m\u001b[38;5;241m.\u001b[39mmax_consecutive_failed_trials\u001b[38;5;132;01m}\u001b[39;00m\u001b[38;5;124m.\u001b[39m\u001b[38;5;130;01m\\n\u001b[39;00m\u001b[38;5;124m\"\u001b[39m\n\u001b[0;32m    548\u001b[0m         \u001b[38;5;241m+\u001b[39m (trial\u001b[38;5;241m.\u001b[39mmessage \u001b[38;5;129;01mor\u001b[39;00m \u001b[38;5;124m\"\u001b[39m\u001b[38;5;124m\"\u001b[39m)\n\u001b[0;32m    549\u001b[0m     )\n",
      "\u001b[1;31mRuntimeError\u001b[0m: Number of consecutive failures exceeded the limit of 3.\nTraceback (most recent call last):\n  File \"d:\\miniconda3\\envs\\HLT\\Lib\\site-packages\\keras_tuner\\src\\engine\\base_tuner.py\", line 274, in _try_run_and_update_trial\n    self._run_and_update_trial(trial, *fit_args, **fit_kwargs)\n  File \"d:\\miniconda3\\envs\\HLT\\Lib\\site-packages\\keras_tuner\\src\\engine\\base_tuner.py\", line 239, in _run_and_update_trial\n    results = self.run_trial(trial, *fit_args, **fit_kwargs)\n              ^^^^^^^^^^^^^^^^^^^^^^^^^^^^^^^^^^^^^^^^^^^^^^\n  File \"d:\\miniconda3\\envs\\HLT\\Lib\\site-packages\\keras_tuner\\src\\engine\\tuner.py\", line 314, in run_trial\n    obj_value = self._build_and_fit_model(trial, *args, **copied_kwargs)\n                ^^^^^^^^^^^^^^^^^^^^^^^^^^^^^^^^^^^^^^^^^^^^^^^^^^^^^^^^\n  File \"d:\\miniconda3\\envs\\HLT\\Lib\\site-packages\\keras_tuner\\src\\engine\\tuner.py\", line 233, in _build_and_fit_model\n    results = self.hypermodel.fit(hp, model, *args, **kwargs)\n              ^^^^^^^^^^^^^^^^^^^^^^^^^^^^^^^^^^^^^^^^^^^^^^^\n  File \"d:\\Magistrale\\HLT\\Progetto\\HLT-News-Category\\src\\main\\models\\bidirLSMT.py\", line 138, in fit\n    return model.fit(*args, epochs=2, batch_size=100, **kwargs)\n           ^^^^^^^^^^^^^^^^^^^^^^^^^^^^^^^^^^^^^^^^^^^^^^^^^^^^\n  File \"d:\\miniconda3\\envs\\HLT\\Lib\\site-packages\\keras\\src\\utils\\traceback_utils.py\", line 122, in error_handler\n    raise e.with_traceback(filtered_tb) from None\n  File \"d:\\miniconda3\\envs\\HLT\\Lib\\site-packages\\tensorflow\\python\\eager\\execute.py\", line 59, in quick_execute\n    except TypeError as e:\ntensorflow.python.framework.errors_impl.UnimplementedError: Graph execution error:\n\nDetected at node sequential_1/Cast defined at (most recent call last):\n  File \"<frozen runpy>\", line 198, in _run_module_as_main\n\n  File \"<frozen runpy>\", line 88, in _run_code\n\n  File \"d:\\miniconda3\\envs\\HLT\\Lib\\site-packages\\ipykernel_launcher.py\", line 18, in <module>\n\n  File \"d:\\miniconda3\\envs\\HLT\\Lib\\site-packages\\traitlets\\config\\application.py\", line 1075, in launch_instance\n\n  File \"d:\\miniconda3\\envs\\HLT\\Lib\\site-packages\\ipykernel\\kernelapp.py\", line 739, in start\n\n  File \"d:\\miniconda3\\envs\\HLT\\Lib\\site-packages\\tornado\\platform\\asyncio.py\", line 195, in start\n\n  File \"d:\\miniconda3\\envs\\HLT\\Lib\\asyncio\\base_events.py\", line 641, in run_forever\n\n  File \"d:\\miniconda3\\envs\\HLT\\Lib\\asyncio\\base_events.py\", line 1987, in _run_once\n\n  File \"d:\\miniconda3\\envs\\HLT\\Lib\\asyncio\\events.py\", line 88, in _run\n\n  File \"d:\\miniconda3\\envs\\HLT\\Lib\\site-packages\\ipykernel\\kernelbase.py\", line 545, in dispatch_queue\n\n  File \"d:\\miniconda3\\envs\\HLT\\Lib\\site-packages\\ipykernel\\kernelbase.py\", line 534, in process_one\n\n  File \"d:\\miniconda3\\envs\\HLT\\Lib\\site-packages\\ipykernel\\kernelbase.py\", line 437, in dispatch_shell\n\n  File \"d:\\miniconda3\\envs\\HLT\\Lib\\site-packages\\ipykernel\\ipkernel.py\", line 359, in execute_request\n\n  File \"d:\\miniconda3\\envs\\HLT\\Lib\\site-packages\\ipykernel\\kernelbase.py\", line 778, in execute_request\n\n  File \"d:\\miniconda3\\envs\\HLT\\Lib\\site-packages\\ipykernel\\ipkernel.py\", line 446, in do_execute\n\n  File \"d:\\miniconda3\\envs\\HLT\\Lib\\site-packages\\ipykernel\\zmqshell.py\", line 549, in run_cell\n\n  File \"d:\\miniconda3\\envs\\HLT\\Lib\\site-packages\\IPython\\core\\interactiveshell.py\", line 3075, in run_cell\n\n  File \"d:\\miniconda3\\envs\\HLT\\Lib\\site-packages\\IPython\\core\\interactiveshell.py\", line 3130, in _run_cell\n\n  File \"d:\\miniconda3\\envs\\HLT\\Lib\\site-packages\\IPython\\core\\async_helpers.py\", line 129, in _pseudo_sync_runner\n\n  File \"d:\\miniconda3\\envs\\HLT\\Lib\\site-packages\\IPython\\core\\interactiveshell.py\", line 3334, in run_cell_async\n\n  File \"d:\\miniconda3\\envs\\HLT\\Lib\\site-packages\\IPython\\core\\interactiveshell.py\", line 3517, in run_ast_nodes\n\n  File \"d:\\miniconda3\\envs\\HLT\\Lib\\site-packages\\IPython\\core\\interactiveshell.py\", line 3577, in run_code\n\n  File \"C:\\Users\\franc\\AppData\\Local\\Temp\\ipykernel_15352\\1918362165.py\", line 18, in <module>\n\n  File \"d:\\miniconda3\\envs\\HLT\\Lib\\site-packages\\keras_tuner\\src\\engine\\base_tuner.py\", line 234, in search\n\n  File \"d:\\miniconda3\\envs\\HLT\\Lib\\site-packages\\keras_tuner\\src\\engine\\base_tuner.py\", line 274, in _try_run_and_update_trial\n\n  File \"d:\\miniconda3\\envs\\HLT\\Lib\\site-packages\\keras_tuner\\src\\engine\\base_tuner.py\", line 239, in _run_and_update_trial\n\n  File \"d:\\miniconda3\\envs\\HLT\\Lib\\site-packages\\keras_tuner\\src\\engine\\tuner.py\", line 314, in run_trial\n\n  File \"d:\\miniconda3\\envs\\HLT\\Lib\\site-packages\\keras_tuner\\src\\engine\\tuner.py\", line 233, in _build_and_fit_model\n\n  File \"d:\\Magistrale\\HLT\\Progetto\\HLT-News-Category\\src\\main\\models\\bidirLSMT.py\", line 138, in fit\n\n  File \"d:\\miniconda3\\envs\\HLT\\Lib\\site-packages\\keras\\src\\utils\\traceback_utils.py\", line 117, in error_handler\n\n  File \"d:\\miniconda3\\envs\\HLT\\Lib\\site-packages\\keras\\src\\backend\\tensorflow\\trainer.py\", line 314, in fit\n\n  File \"d:\\miniconda3\\envs\\HLT\\Lib\\site-packages\\keras\\src\\backend\\tensorflow\\trainer.py\", line 117, in one_step_on_iterator\n\n  File \"d:\\miniconda3\\envs\\HLT\\Lib\\site-packages\\keras\\src\\backend\\tensorflow\\trainer.py\", line 104, in one_step_on_data\n\n  File \"d:\\miniconda3\\envs\\HLT\\Lib\\site-packages\\keras\\src\\backend\\tensorflow\\trainer.py\", line 51, in train_step\n\n  File \"d:\\miniconda3\\envs\\HLT\\Lib\\site-packages\\keras\\src\\utils\\traceback_utils.py\", line 117, in error_handler\n\n  File \"d:\\miniconda3\\envs\\HLT\\Lib\\site-packages\\keras\\src\\layers\\layer.py\", line 846, in __call__\n\n  File \"d:\\miniconda3\\envs\\HLT\\Lib\\site-packages\\keras\\src\\utils\\traceback_utils.py\", line 117, in error_handler\n\n  File \"d:\\miniconda3\\envs\\HLT\\Lib\\site-packages\\keras\\src\\ops\\operation.py\", line 48, in __call__\n\n  File \"d:\\miniconda3\\envs\\HLT\\Lib\\site-packages\\keras\\src\\utils\\traceback_utils.py\", line 156, in error_handler\n\n  File \"d:\\miniconda3\\envs\\HLT\\Lib\\site-packages\\keras\\src\\models\\sequential.py\", line 209, in call\n\n  File \"d:\\miniconda3\\envs\\HLT\\Lib\\site-packages\\keras\\src\\models\\functional.py\", line 194, in call\n\n  File \"d:\\miniconda3\\envs\\HLT\\Lib\\site-packages\\keras\\src\\models\\functional.py\", line 302, in _standardize_inputs\n\n  File \"d:\\miniconda3\\envs\\HLT\\Lib\\site-packages\\keras\\src\\models\\functional.py\", line 267, in _convert_inputs_to_tensors\n\n  File \"d:\\miniconda3\\envs\\HLT\\Lib\\site-packages\\keras\\src\\ops\\core.py\", line 495, in convert_to_tensor\n\n  File \"d:\\miniconda3\\envs\\HLT\\Lib\\site-packages\\keras\\src\\backend\\tensorflow\\core.py\", line 120, in convert_to_tensor\n\nCast string to float is not supported\n\t [[{{node sequential_1/Cast}}]] [Op:__inference_one_step_on_iterator_7176]\n"
     ]
    }
   ],
   "source": [
    "                                        \n",
    "# Random Grid Search\n",
    "\n",
    "tuner = kt.RandomSearch( \n",
    "    bidirLSTM,\n",
    "    objective='val_accuracy',\n",
    "    max_trials=60,\n",
    "    directory=RESULTS_DIRECTORY.format(repr(bidirLSTM)),\n",
    "    project_name= repr(bidirLSTM),\n",
    ")\n",
    "\n",
    "# Callbacks: Early stopping and TensorBoard profiling\n",
    "callbacks = [\n",
    "    keras.callbacks.EarlyStopping(patience=4, restore_best_weights=True),\n",
    "    keras.callbacks.TensorBoard(TENSORBOARD_LOGS.format(\"convolutional\"))\n",
    "]\n",
    "\n",
    "# Search for the best hyperparameters: model selection\n",
    "tuner.search(x_train, y_train, callbacks=callbacks, validation_split=0.15)"
   ]
  },
  {
   "cell_type": "code",
   "execution_count": null,
   "metadata": {
    "ExecuteTime": {
     "end_time": "2024-05-01T13:23:15.918525Z",
     "start_time": "2024-05-01T13:23:15.913305Z"
    },
    "collapsed": false
   },
   "outputs": [],
=======
      "Pipeline execution time: 0:00:04.642869\n"
     ]
    }
   ],
   "execution_count": 3
  },
  {
   "cell_type": "code",
>>>>>>> 6c801eba
   "source": [
    "from tensorflow.keras.preprocessing.text import Tokenizer\n",
    "from tensorflow.keras.preprocessing.sequence import pad_sequences\n",
    "\n",
    "def tokenize(sequences):\n",
    "    # Tokenization\n",
    "    tokenizer = Tokenizer()\n",
    "    tokenizer.fit_on_texts(sequences)\n",
    "    sequences_as_integers = tokenizer.texts_to_sequences(sequences)\n",
    "\n",
    "    # Padding\n",
    "    max_sequence_length = 100  # Choose an appropriate value based on your data\n",
    "    return pad_sequences(sequences_as_integers, maxlen=max_sequence_length)"
<<<<<<< HEAD
   ]
  },
  {
   "cell_type": "code",
   "execution_count": null,
=======
   ],
   "metadata": {
    "collapsed": false,
    "ExecuteTime": {
     "end_time": "2024-05-02T16:14:45.011809Z",
     "start_time": "2024-05-02T16:14:44.979219Z"
    }
   },
   "outputs": [],
   "execution_count": 4
  },
  {
   "cell_type": "code",
   "source": [
    "x_train = tokenize(x_train)\n",
    "x_test = tokenize(x_test)"
   ],
>>>>>>> 6c801eba
   "metadata": {
    "ExecuteTime": {
<<<<<<< HEAD
     "end_time": "2024-05-01T13:23:18.241557Z",
     "start_time": "2024-05-01T13:23:15.920101Z"
    },
    "collapsed": false
   },
   "outputs": [],
   "source": [
    "x_train = tokenize(x_train)\n",
    "x_test = tokenize(x_test)"
   ]
  },
  {
   "cell_type": "code",
   "execution_count": null,
   "metadata": {
    "ExecuteTime": {
     "end_time": "2024-05-01T13:23:18.251142Z",
     "start_time": "2024-05-01T13:23:18.242395Z"
    },
    "collapsed": false
=======
     "end_time": "2024-05-02T16:14:48.272735Z",
     "start_time": "2024-05-02T16:14:45.015046Z"
    }
   },
   "outputs": [],
   "execution_count": 5
  },
  {
   "cell_type": "code",
   "source": [
    "bidirLSTM.summary()"
   ],
   "metadata": {
    "collapsed": false,
    "ExecuteTime": {
     "end_time": "2024-05-02T16:14:48.284326Z",
     "start_time": "2024-05-02T16:14:48.273383Z"
    }
>>>>>>> 6c801eba
   },
   "outputs": [
    {
     "data": {
<<<<<<< HEAD
      "text/html": [
       "<pre style=\"white-space:pre;overflow-x:auto;line-height:normal;font-family:Menlo,'DejaVu Sans Mono',consolas,'Courier New',monospace\"><span style=\"font-weight: bold\">Model: \"sequential\"</span>\n",
       "</pre>\n"
      ],
      "text/plain": [
       "\u001b[1mModel: \"sequential\"\u001b[0m\n"
=======
      "text/plain": [
       "\u001B[1mModel: \"sequential\"\u001B[0m\n"
      ],
      "text/html": [
       "<pre style=\"white-space:pre;overflow-x:auto;line-height:normal;font-family:Menlo,'DejaVu Sans Mono',consolas,'Courier New',monospace\"><span style=\"font-weight: bold\">Model: \"sequential\"</span>\n",
       "</pre>\n"
>>>>>>> 6c801eba
      ]
     },
     "metadata": {},
     "output_type": "display_data"
    },
    {
     "data": {
<<<<<<< HEAD
      "text/html": [
       "<pre style=\"white-space:pre;overflow-x:auto;line-height:normal;font-family:Menlo,'DejaVu Sans Mono',consolas,'Courier New',monospace\">┏━━━━━━━━━━━━━━━━━━━━━━━━━━━━━━━━━┳━━━━━━━━━━━━━━━━━━━━━━━━┳━━━━━━━━━━━━━━━┓\n",
       "┃<span style=\"font-weight: bold\"> Layer (type)                    </span>┃<span style=\"font-weight: bold\"> Output Shape           </span>┃<span style=\"font-weight: bold\">       Param # </span>┃\n",
       "┡━━━━━━━━━━━━━━━━━━━━━━━━━━━━━━━━━╇━━━━━━━━━━━━━━━━━━━━━━━━╇━━━━━━━━━━━━━━━┩\n",
       "│ embedding (<span style=\"color: #0087ff; text-decoration-color: #0087ff\">Embedding</span>)           │ (<span style=\"color: #00d7ff; text-decoration-color: #00d7ff\">None</span>, <span style=\"color: #00d7ff; text-decoration-color: #00d7ff\">None</span>, <span style=\"color: #00af00; text-decoration-color: #00af00\">100</span>)      │     <span style=\"color: #00af00; text-decoration-color: #00af00\">1,000,000</span> │\n",
       "├─────────────────────────────────┼────────────────────────┼───────────────┤\n",
       "│ bidirectional (<span style=\"color: #0087ff; text-decoration-color: #0087ff\">Bidirectional</span>)   │ (<span style=\"color: #00d7ff; text-decoration-color: #00d7ff\">None</span>, <span style=\"color: #00d7ff; text-decoration-color: #00d7ff\">None</span>, <span style=\"color: #00af00; text-decoration-color: #00af00\">128</span>)      │        <span style=\"color: #00af00; text-decoration-color: #00af00\">84,480</span> │\n",
       "├─────────────────────────────────┼────────────────────────┼───────────────┤\n",
       "│ bidirectional_1 (<span style=\"color: #0087ff; text-decoration-color: #0087ff\">Bidirectional</span>) │ (<span style=\"color: #00d7ff; text-decoration-color: #00d7ff\">None</span>, <span style=\"color: #00af00; text-decoration-color: #00af00\">128</span>)            │        <span style=\"color: #00af00; text-decoration-color: #00af00\">98,816</span> │\n",
       "├─────────────────────────────────┼────────────────────────┼───────────────┤\n",
       "│ dense (<span style=\"color: #0087ff; text-decoration-color: #0087ff\">Dense</span>)                   │ (<span style=\"color: #00d7ff; text-decoration-color: #00d7ff\">None</span>, <span style=\"color: #00af00; text-decoration-color: #00af00\">5</span>)              │           <span style=\"color: #00af00; text-decoration-color: #00af00\">645</span> │\n",
       "└─────────────────────────────────┴────────────────────────┴───────────────┘\n",
       "</pre>\n"
      ],
      "text/plain": [
       "┏━━━━━━━━━━━━━━━━━━━━━━━━━━━━━━━━━┳━━━━━━━━━━━━━━━━━━━━━━━━┳━━━━━━━━━━━━━━━┓\n",
       "┃\u001b[1m \u001b[0m\u001b[1mLayer (type)                   \u001b[0m\u001b[1m \u001b[0m┃\u001b[1m \u001b[0m\u001b[1mOutput Shape          \u001b[0m\u001b[1m \u001b[0m┃\u001b[1m \u001b[0m\u001b[1m      Param #\u001b[0m\u001b[1m \u001b[0m┃\n",
       "┡━━━━━━━━━━━━━━━━━━━━━━━━━━━━━━━━━╇━━━━━━━━━━━━━━━━━━━━━━━━╇━━━━━━━━━━━━━━━┩\n",
       "│ embedding (\u001b[38;5;33mEmbedding\u001b[0m)           │ (\u001b[38;5;45mNone\u001b[0m, \u001b[38;5;45mNone\u001b[0m, \u001b[38;5;34m100\u001b[0m)      │     \u001b[38;5;34m1,000,000\u001b[0m │\n",
       "├─────────────────────────────────┼────────────────────────┼───────────────┤\n",
       "│ bidirectional (\u001b[38;5;33mBidirectional\u001b[0m)   │ (\u001b[38;5;45mNone\u001b[0m, \u001b[38;5;45mNone\u001b[0m, \u001b[38;5;34m128\u001b[0m)      │        \u001b[38;5;34m84,480\u001b[0m │\n",
       "├─────────────────────────────────┼────────────────────────┼───────────────┤\n",
       "│ bidirectional_1 (\u001b[38;5;33mBidirectional\u001b[0m) │ (\u001b[38;5;45mNone\u001b[0m, \u001b[38;5;34m128\u001b[0m)            │        \u001b[38;5;34m98,816\u001b[0m │\n",
       "├─────────────────────────────────┼────────────────────────┼───────────────┤\n",
       "│ dense (\u001b[38;5;33mDense\u001b[0m)                   │ (\u001b[38;5;45mNone\u001b[0m, \u001b[38;5;34m5\u001b[0m)              │           \u001b[38;5;34m645\u001b[0m │\n",
       "└─────────────────────────────────┴────────────────────────┴───────────────┘\n"
=======
      "text/plain": [
       "┏━━━━━━━━━━━━━━━━━━━━━━━━━━━━━━━━━┳━━━━━━━━━━━━━━━━━━━━━━━━┳━━━━━━━━━━━━━━━┓\n",
       "┃\u001B[1m \u001B[0m\u001B[1mLayer (type)                   \u001B[0m\u001B[1m \u001B[0m┃\u001B[1m \u001B[0m\u001B[1mOutput Shape          \u001B[0m\u001B[1m \u001B[0m┃\u001B[1m \u001B[0m\u001B[1m      Param #\u001B[0m\u001B[1m \u001B[0m┃\n",
       "┡━━━━━━━━━━━━━━━━━━━━━━━━━━━━━━━━━╇━━━━━━━━━━━━━━━━━━━━━━━━╇━━━━━━━━━━━━━━━┩\n",
       "│ embedding (\u001B[38;5;33mEmbedding\u001B[0m)           │ (\u001B[38;5;45mNone\u001B[0m, \u001B[38;5;45mNone\u001B[0m, \u001B[38;5;34m300\u001B[0m)      │    \u001B[38;5;34m30,000,000\u001B[0m │\n",
       "├─────────────────────────────────┼────────────────────────┼───────────────┤\n",
       "│ bidirectional (\u001B[38;5;33mBidirectional\u001B[0m)   │ (\u001B[38;5;45mNone\u001B[0m, \u001B[38;5;45mNone\u001B[0m, \u001B[38;5;34m20\u001B[0m)       │        \u001B[38;5;34m24,880\u001B[0m │\n",
       "├─────────────────────────────────┼────────────────────────┼───────────────┤\n",
       "│ bidirectional_1 (\u001B[38;5;33mBidirectional\u001B[0m) │ (\u001B[38;5;45mNone\u001B[0m, \u001B[38;5;34m20\u001B[0m)             │         \u001B[38;5;34m2,480\u001B[0m │\n",
       "├─────────────────────────────────┼────────────────────────┼───────────────┤\n",
       "│ dense (\u001B[38;5;33mDense\u001B[0m)                   │ (\u001B[38;5;45mNone\u001B[0m, \u001B[38;5;34m5\u001B[0m)              │           \u001B[38;5;34m105\u001B[0m │\n",
       "└─────────────────────────────────┴────────────────────────┴───────────────┘\n"
      ],
      "text/html": [
       "<pre style=\"white-space:pre;overflow-x:auto;line-height:normal;font-family:Menlo,'DejaVu Sans Mono',consolas,'Courier New',monospace\">┏━━━━━━━━━━━━━━━━━━━━━━━━━━━━━━━━━┳━━━━━━━━━━━━━━━━━━━━━━━━┳━━━━━━━━━━━━━━━┓\n",
       "┃<span style=\"font-weight: bold\"> Layer (type)                    </span>┃<span style=\"font-weight: bold\"> Output Shape           </span>┃<span style=\"font-weight: bold\">       Param # </span>┃\n",
       "┡━━━━━━━━━━━━━━━━━━━━━━━━━━━━━━━━━╇━━━━━━━━━━━━━━━━━━━━━━━━╇━━━━━━━━━━━━━━━┩\n",
       "│ embedding (<span style=\"color: #0087ff; text-decoration-color: #0087ff\">Embedding</span>)           │ (<span style=\"color: #00d7ff; text-decoration-color: #00d7ff\">None</span>, <span style=\"color: #00d7ff; text-decoration-color: #00d7ff\">None</span>, <span style=\"color: #00af00; text-decoration-color: #00af00\">300</span>)      │    <span style=\"color: #00af00; text-decoration-color: #00af00\">30,000,000</span> │\n",
       "├─────────────────────────────────┼────────────────────────┼───────────────┤\n",
       "│ bidirectional (<span style=\"color: #0087ff; text-decoration-color: #0087ff\">Bidirectional</span>)   │ (<span style=\"color: #00d7ff; text-decoration-color: #00d7ff\">None</span>, <span style=\"color: #00d7ff; text-decoration-color: #00d7ff\">None</span>, <span style=\"color: #00af00; text-decoration-color: #00af00\">20</span>)       │        <span style=\"color: #00af00; text-decoration-color: #00af00\">24,880</span> │\n",
       "├─────────────────────────────────┼────────────────────────┼───────────────┤\n",
       "│ bidirectional_1 (<span style=\"color: #0087ff; text-decoration-color: #0087ff\">Bidirectional</span>) │ (<span style=\"color: #00d7ff; text-decoration-color: #00d7ff\">None</span>, <span style=\"color: #00af00; text-decoration-color: #00af00\">20</span>)             │         <span style=\"color: #00af00; text-decoration-color: #00af00\">2,480</span> │\n",
       "├─────────────────────────────────┼────────────────────────┼───────────────┤\n",
       "│ dense (<span style=\"color: #0087ff; text-decoration-color: #0087ff\">Dense</span>)                   │ (<span style=\"color: #00d7ff; text-decoration-color: #00d7ff\">None</span>, <span style=\"color: #00af00; text-decoration-color: #00af00\">5</span>)              │           <span style=\"color: #00af00; text-decoration-color: #00af00\">105</span> │\n",
       "└─────────────────────────────────┴────────────────────────┴───────────────┘\n",
       "</pre>\n"
>>>>>>> 6c801eba
      ]
     },
     "metadata": {},
     "output_type": "display_data"
    },
    {
     "data": {
<<<<<<< HEAD
      "text/html": [
       "<pre style=\"white-space:pre;overflow-x:auto;line-height:normal;font-family:Menlo,'DejaVu Sans Mono',consolas,'Courier New',monospace\"><span style=\"font-weight: bold\"> Total params: </span><span style=\"color: #00af00; text-decoration-color: #00af00\">1,183,941</span> (4.52 MB)\n",
       "</pre>\n"
      ],
      "text/plain": [
       "\u001b[1m Total params: \u001b[0m\u001b[38;5;34m1,183,941\u001b[0m (4.52 MB)\n"
=======
      "text/plain": [
       "\u001B[1m Total params: \u001B[0m\u001B[38;5;34m30,027,465\u001B[0m (114.55 MB)\n"
      ],
      "text/html": [
       "<pre style=\"white-space:pre;overflow-x:auto;line-height:normal;font-family:Menlo,'DejaVu Sans Mono',consolas,'Courier New',monospace\"><span style=\"font-weight: bold\"> Total params: </span><span style=\"color: #00af00; text-decoration-color: #00af00\">30,027,465</span> (114.55 MB)\n",
       "</pre>\n"
>>>>>>> 6c801eba
      ]
     },
     "metadata": {},
     "output_type": "display_data"
    },
    {
     "data": {
<<<<<<< HEAD
      "text/html": [
       "<pre style=\"white-space:pre;overflow-x:auto;line-height:normal;font-family:Menlo,'DejaVu Sans Mono',consolas,'Courier New',monospace\"><span style=\"font-weight: bold\"> Trainable params: </span><span style=\"color: #00af00; text-decoration-color: #00af00\">1,183,941</span> (4.52 MB)\n",
       "</pre>\n"
      ],
      "text/plain": [
       "\u001b[1m Trainable params: \u001b[0m\u001b[38;5;34m1,183,941\u001b[0m (4.52 MB)\n"
=======
      "text/plain": [
       "\u001B[1m Trainable params: \u001B[0m\u001B[38;5;34m30,027,465\u001B[0m (114.55 MB)\n"
      ],
      "text/html": [
       "<pre style=\"white-space:pre;overflow-x:auto;line-height:normal;font-family:Menlo,'DejaVu Sans Mono',consolas,'Courier New',monospace\"><span style=\"font-weight: bold\"> Trainable params: </span><span style=\"color: #00af00; text-decoration-color: #00af00\">30,027,465</span> (114.55 MB)\n",
       "</pre>\n"
>>>>>>> 6c801eba
      ]
     },
     "metadata": {},
     "output_type": "display_data"
    },
    {
     "data": {
<<<<<<< HEAD
      "text/html": [
       "<pre style=\"white-space:pre;overflow-x:auto;line-height:normal;font-family:Menlo,'DejaVu Sans Mono',consolas,'Courier New',monospace\"><span style=\"font-weight: bold\"> Non-trainable params: </span><span style=\"color: #00af00; text-decoration-color: #00af00\">0</span> (0.00 B)\n",
       "</pre>\n"
      ],
      "text/plain": [
       "\u001b[1m Non-trainable params: \u001b[0m\u001b[38;5;34m0\u001b[0m (0.00 B)\n"
=======
      "text/plain": [
       "\u001B[1m Non-trainable params: \u001B[0m\u001B[38;5;34m0\u001B[0m (0.00 B)\n"
      ],
      "text/html": [
       "<pre style=\"white-space:pre;overflow-x:auto;line-height:normal;font-family:Menlo,'DejaVu Sans Mono',consolas,'Courier New',monospace\"><span style=\"font-weight: bold\"> Non-trainable params: </span><span style=\"color: #00af00; text-decoration-color: #00af00\">0</span> (0.00 B)\n",
       "</pre>\n"
>>>>>>> 6c801eba
      ]
     },
     "metadata": {},
     "output_type": "display_data"
    },
    {
     "name": "stdout",
     "output_type": "stream",
     "text": [
      "None\n"
     ]
    }
   ],
<<<<<<< HEAD
   "source": [
    "bidirLSTM.summary()"
   ]
  },
  {
   "cell_type": "code",
   "execution_count": null,
   "metadata": {
    "ExecuteTime": {
     "end_time": "2024-05-01T13:24:35.860134Z",
     "start_time": "2024-05-01T13:23:36.125667Z"
    },
    "collapsed": false
   },
   "outputs": [
    {
     "ename": "InvalidArgumentError",
     "evalue": "Graph execution error:\n\nDetected at node sequential_1/embedding_1/GatherV2 defined at (most recent call last):\n  File \"<frozen runpy>\", line 198, in _run_module_as_main\n\n  File \"<frozen runpy>\", line 88, in _run_code\n\n  File \"d:\\miniconda3\\envs\\HLT\\Lib\\site-packages\\ipykernel_launcher.py\", line 18, in <module>\n\n  File \"d:\\miniconda3\\envs\\HLT\\Lib\\site-packages\\traitlets\\config\\application.py\", line 1075, in launch_instance\n\n  File \"d:\\miniconda3\\envs\\HLT\\Lib\\site-packages\\ipykernel\\kernelapp.py\", line 739, in start\n\n  File \"d:\\miniconda3\\envs\\HLT\\Lib\\site-packages\\tornado\\platform\\asyncio.py\", line 195, in start\n\n  File \"d:\\miniconda3\\envs\\HLT\\Lib\\asyncio\\base_events.py\", line 641, in run_forever\n\n  File \"d:\\miniconda3\\envs\\HLT\\Lib\\asyncio\\base_events.py\", line 1987, in _run_once\n\n  File \"d:\\miniconda3\\envs\\HLT\\Lib\\asyncio\\events.py\", line 88, in _run\n\n  File \"d:\\miniconda3\\envs\\HLT\\Lib\\site-packages\\ipykernel\\kernelbase.py\", line 545, in dispatch_queue\n\n  File \"d:\\miniconda3\\envs\\HLT\\Lib\\site-packages\\ipykernel\\kernelbase.py\", line 534, in process_one\n\n  File \"d:\\miniconda3\\envs\\HLT\\Lib\\site-packages\\ipykernel\\kernelbase.py\", line 437, in dispatch_shell\n\n  File \"d:\\miniconda3\\envs\\HLT\\Lib\\site-packages\\ipykernel\\ipkernel.py\", line 359, in execute_request\n\n  File \"d:\\miniconda3\\envs\\HLT\\Lib\\site-packages\\ipykernel\\kernelbase.py\", line 778, in execute_request\n\n  File \"d:\\miniconda3\\envs\\HLT\\Lib\\site-packages\\ipykernel\\ipkernel.py\", line 446, in do_execute\n\n  File \"d:\\miniconda3\\envs\\HLT\\Lib\\site-packages\\ipykernel\\zmqshell.py\", line 549, in run_cell\n\n  File \"d:\\miniconda3\\envs\\HLT\\Lib\\site-packages\\IPython\\core\\interactiveshell.py\", line 3075, in run_cell\n\n  File \"d:\\miniconda3\\envs\\HLT\\Lib\\site-packages\\IPython\\core\\interactiveshell.py\", line 3130, in _run_cell\n\n  File \"d:\\miniconda3\\envs\\HLT\\Lib\\site-packages\\IPython\\core\\async_helpers.py\", line 129, in _pseudo_sync_runner\n\n  File \"d:\\miniconda3\\envs\\HLT\\Lib\\site-packages\\IPython\\core\\interactiveshell.py\", line 3334, in run_cell_async\n\n  File \"d:\\miniconda3\\envs\\HLT\\Lib\\site-packages\\IPython\\core\\interactiveshell.py\", line 3517, in run_ast_nodes\n\n  File \"d:\\miniconda3\\envs\\HLT\\Lib\\site-packages\\IPython\\core\\interactiveshell.py\", line 3577, in run_code\n\n  File \"C:\\Users\\franc\\AppData\\Local\\Temp\\ipykernel_22492\\102903713.py\", line 1, in <module>\n\n  File \"d:\\Magistrale\\HLT\\Progetto\\HLT-News-Category\\src\\main\\models\\bidirLSMT.py\", line 116, in fit\n\n  File \"d:\\miniconda3\\envs\\HLT\\Lib\\site-packages\\keras\\src\\utils\\traceback_utils.py\", line 117, in error_handler\n\n  File \"d:\\miniconda3\\envs\\HLT\\Lib\\site-packages\\keras\\src\\backend\\tensorflow\\trainer.py\", line 314, in fit\n\n  File \"d:\\miniconda3\\envs\\HLT\\Lib\\site-packages\\keras\\src\\backend\\tensorflow\\trainer.py\", line 117, in one_step_on_iterator\n\n  File \"d:\\miniconda3\\envs\\HLT\\Lib\\site-packages\\keras\\src\\backend\\tensorflow\\trainer.py\", line 104, in one_step_on_data\n\n  File \"d:\\miniconda3\\envs\\HLT\\Lib\\site-packages\\keras\\src\\backend\\tensorflow\\trainer.py\", line 51, in train_step\n\n  File \"d:\\miniconda3\\envs\\HLT\\Lib\\site-packages\\keras\\src\\utils\\traceback_utils.py\", line 117, in error_handler\n\n  File \"d:\\miniconda3\\envs\\HLT\\Lib\\site-packages\\keras\\src\\layers\\layer.py\", line 846, in __call__\n\n  File \"d:\\miniconda3\\envs\\HLT\\Lib\\site-packages\\keras\\src\\utils\\traceback_utils.py\", line 117, in error_handler\n\n  File \"d:\\miniconda3\\envs\\HLT\\Lib\\site-packages\\keras\\src\\ops\\operation.py\", line 48, in __call__\n\n  File \"d:\\miniconda3\\envs\\HLT\\Lib\\site-packages\\keras\\src\\utils\\traceback_utils.py\", line 156, in error_handler\n\n  File \"d:\\miniconda3\\envs\\HLT\\Lib\\site-packages\\keras\\src\\models\\sequential.py\", line 209, in call\n\n  File \"d:\\miniconda3\\envs\\HLT\\Lib\\site-packages\\keras\\src\\models\\functional.py\", line 202, in call\n\n  File \"d:\\miniconda3\\envs\\HLT\\Lib\\site-packages\\keras\\src\\ops\\function.py\", line 155, in _run_through_graph\n\n  File \"d:\\miniconda3\\envs\\HLT\\Lib\\site-packages\\keras\\src\\models\\functional.py\", line 592, in call\n\n  File \"d:\\miniconda3\\envs\\HLT\\Lib\\site-packages\\keras\\src\\utils\\traceback_utils.py\", line 117, in error_handler\n\n  File \"d:\\miniconda3\\envs\\HLT\\Lib\\site-packages\\keras\\src\\layers\\layer.py\", line 846, in __call__\n\n  File \"d:\\miniconda3\\envs\\HLT\\Lib\\site-packages\\keras\\src\\utils\\traceback_utils.py\", line 117, in error_handler\n\n  File \"d:\\miniconda3\\envs\\HLT\\Lib\\site-packages\\keras\\src\\ops\\operation.py\", line 48, in __call__\n\n  File \"d:\\miniconda3\\envs\\HLT\\Lib\\site-packages\\keras\\src\\utils\\traceback_utils.py\", line 156, in error_handler\n\n  File \"d:\\miniconda3\\envs\\HLT\\Lib\\site-packages\\keras\\src\\layers\\core\\embedding.py\", line 146, in call\n\n  File \"d:\\miniconda3\\envs\\HLT\\Lib\\site-packages\\keras\\src\\ops\\numpy.py\", line 4850, in take\n\n  File \"d:\\miniconda3\\envs\\HLT\\Lib\\site-packages\\keras\\src\\backend\\tensorflow\\numpy.py\", line 1940, in take\n\nindices[18943,97] = 11246 is not in [0, 10000)\n\t [[{{node sequential_1/embedding_1/GatherV2}}]] [Op:__inference_one_step_on_iterator_7139]",
     "output_type": "error",
     "traceback": [
      "\u001b[1;31m---------------------------------------------------------------------------\u001b[0m",
      "\u001b[1;31mInvalidArgumentError\u001b[0m                      Traceback (most recent call last)",
      "Cell \u001b[1;32mIn[8], line 1\u001b[0m\n\u001b[1;32m----> 1\u001b[0m \u001b[43mbidirLSTM\u001b[49m\u001b[38;5;241;43m.\u001b[39;49m\u001b[43mfit\u001b[49m\u001b[43m(\u001b[49m\u001b[43mx_train\u001b[49m\u001b[43m,\u001b[49m\u001b[43m \u001b[49m\u001b[43my_train\u001b[49m\u001b[43m,\u001b[49m\u001b[43m \u001b[49m\u001b[43mbatch_size\u001b[49m\u001b[38;5;241;43m=\u001b[39;49m\u001b[38;5;241;43m100000\u001b[39;49m\u001b[43m,\u001b[49m\u001b[43m \u001b[49m\u001b[43mepochs\u001b[49m\u001b[38;5;241;43m=\u001b[39;49m\u001b[38;5;241;43m1\u001b[39;49m\u001b[43m,\u001b[49m\u001b[43m \u001b[49m\u001b[43mvalidation_data\u001b[49m\u001b[38;5;241;43m=\u001b[39;49m\u001b[43m(\u001b[49m\u001b[43mx_test\u001b[49m\u001b[43m,\u001b[49m\u001b[43m \u001b[49m\u001b[43my_test\u001b[49m\u001b[43m)\u001b[49m\u001b[43m,\u001b[49m\u001b[43m \u001b[49m\u001b[43mverbose\u001b[49m\u001b[38;5;241;43m=\u001b[39;49m\u001b[38;5;241;43m1\u001b[39;49m\u001b[43m)\u001b[49m\n",
      "File \u001b[1;32md:\\Magistrale\\HLT\\Progetto\\HLT-News-Category\\src\\main\\models\\bidirLSMT.py:116\u001b[0m, in \u001b[0;36mfit\u001b[1;34m(self, inputs, targets, **kwargs)\u001b[0m\n\u001b[0;32m    112\u001b[0m tensorboard \u001b[38;5;241m=\u001b[39m [\n\u001b[0;32m    113\u001b[0m     K\u001b[38;5;241m.\u001b[39mcallbacks\u001b[38;5;241m.\u001b[39mTensorBoard(config\u001b[38;5;241m.\u001b[39mTENSORBOARD_LOGS\u001b[38;5;241m.\u001b[39mformat(\u001b[38;5;28mrepr\u001b[39m(\u001b[38;5;28mself\u001b[39m)))\n\u001b[0;32m    114\u001b[0m ]\n\u001b[0;32m    115\u001b[0m callbacks \u001b[38;5;241m=\u001b[39m kwargs\u001b[38;5;241m.\u001b[39mget(\u001b[38;5;124m\"\u001b[39m\u001b[38;5;124mcallbacks\u001b[39m\u001b[38;5;124m\"\u001b[39m, [])\n\u001b[1;32m--> 116\u001b[0m callbacks \u001b[38;5;241m=\u001b[39m callbacks \u001b[38;5;241m+\u001b[39m tensorboard\n\u001b[0;32m    117\u001b[0m \u001b[38;5;28;01mreturn\u001b[39;00m \u001b[38;5;28mself\u001b[39m\u001b[38;5;241m.\u001b[39m_bidirLSTM\u001b[38;5;241m.\u001b[39mfit(inputs, targets, callbacks\u001b[38;5;241m=\u001b[39mcallbacks, \u001b[38;5;241m*\u001b[39m\u001b[38;5;241m*\u001b[39mkwargs)\n",
      "File \u001b[1;32md:\\miniconda3\\envs\\HLT\\Lib\\site-packages\\keras\\src\\utils\\traceback_utils.py:122\u001b[0m, in \u001b[0;36mfilter_traceback.<locals>.error_handler\u001b[1;34m(*args, **kwargs)\u001b[0m\n\u001b[0;32m    119\u001b[0m     filtered_tb \u001b[38;5;241m=\u001b[39m _process_traceback_frames(e\u001b[38;5;241m.\u001b[39m__traceback__)\n\u001b[0;32m    120\u001b[0m     \u001b[38;5;66;03m# To get the full stack trace, call:\u001b[39;00m\n\u001b[0;32m    121\u001b[0m     \u001b[38;5;66;03m# `keras.config.disable_traceback_filtering()`\u001b[39;00m\n\u001b[1;32m--> 122\u001b[0m     \u001b[38;5;28;01mraise\u001b[39;00m e\u001b[38;5;241m.\u001b[39mwith_traceback(filtered_tb) \u001b[38;5;28;01mfrom\u001b[39;00m \u001b[38;5;28;01mNone\u001b[39;00m\n\u001b[0;32m    123\u001b[0m \u001b[38;5;28;01mfinally\u001b[39;00m:\n\u001b[0;32m    124\u001b[0m     \u001b[38;5;28;01mdel\u001b[39;00m filtered_tb\n",
      "File \u001b[1;32md:\\miniconda3\\envs\\HLT\\Lib\\site-packages\\tensorflow\\python\\eager\\execute.py:53\u001b[0m, in \u001b[0;36mquick_execute\u001b[1;34m(op_name, num_outputs, inputs, attrs, ctx, name)\u001b[0m\n\u001b[0;32m     51\u001b[0m \u001b[38;5;28;01mtry\u001b[39;00m:\n\u001b[0;32m     52\u001b[0m   ctx\u001b[38;5;241m.\u001b[39mensure_initialized()\n\u001b[1;32m---> 53\u001b[0m   tensors \u001b[38;5;241m=\u001b[39m pywrap_tfe\u001b[38;5;241m.\u001b[39mTFE_Py_Execute(ctx\u001b[38;5;241m.\u001b[39m_handle, device_name, op_name,\n\u001b[0;32m     54\u001b[0m                                       inputs, attrs, num_outputs)\n\u001b[0;32m     55\u001b[0m \u001b[38;5;28;01mexcept\u001b[39;00m core\u001b[38;5;241m.\u001b[39m_NotOkStatusException \u001b[38;5;28;01mas\u001b[39;00m e:\n\u001b[0;32m     56\u001b[0m   \u001b[38;5;28;01mif\u001b[39;00m name \u001b[38;5;129;01mis\u001b[39;00m \u001b[38;5;129;01mnot\u001b[39;00m \u001b[38;5;28;01mNone\u001b[39;00m:\n",
      "\u001b[1;31mInvalidArgumentError\u001b[0m: Graph execution error:\n\nDetected at node sequential_1/embedding_1/GatherV2 defined at (most recent call last):\n  File \"<frozen runpy>\", line 198, in _run_module_as_main\n\n  File \"<frozen runpy>\", line 88, in _run_code\n\n  File \"d:\\miniconda3\\envs\\HLT\\Lib\\site-packages\\ipykernel_launcher.py\", line 18, in <module>\n\n  File \"d:\\miniconda3\\envs\\HLT\\Lib\\site-packages\\traitlets\\config\\application.py\", line 1075, in launch_instance\n\n  File \"d:\\miniconda3\\envs\\HLT\\Lib\\site-packages\\ipykernel\\kernelapp.py\", line 739, in start\n\n  File \"d:\\miniconda3\\envs\\HLT\\Lib\\site-packages\\tornado\\platform\\asyncio.py\", line 195, in start\n\n  File \"d:\\miniconda3\\envs\\HLT\\Lib\\asyncio\\base_events.py\", line 641, in run_forever\n\n  File \"d:\\miniconda3\\envs\\HLT\\Lib\\asyncio\\base_events.py\", line 1987, in _run_once\n\n  File \"d:\\miniconda3\\envs\\HLT\\Lib\\asyncio\\events.py\", line 88, in _run\n\n  File \"d:\\miniconda3\\envs\\HLT\\Lib\\site-packages\\ipykernel\\kernelbase.py\", line 545, in dispatch_queue\n\n  File \"d:\\miniconda3\\envs\\HLT\\Lib\\site-packages\\ipykernel\\kernelbase.py\", line 534, in process_one\n\n  File \"d:\\miniconda3\\envs\\HLT\\Lib\\site-packages\\ipykernel\\kernelbase.py\", line 437, in dispatch_shell\n\n  File \"d:\\miniconda3\\envs\\HLT\\Lib\\site-packages\\ipykernel\\ipkernel.py\", line 359, in execute_request\n\n  File \"d:\\miniconda3\\envs\\HLT\\Lib\\site-packages\\ipykernel\\kernelbase.py\", line 778, in execute_request\n\n  File \"d:\\miniconda3\\envs\\HLT\\Lib\\site-packages\\ipykernel\\ipkernel.py\", line 446, in do_execute\n\n  File \"d:\\miniconda3\\envs\\HLT\\Lib\\site-packages\\ipykernel\\zmqshell.py\", line 549, in run_cell\n\n  File \"d:\\miniconda3\\envs\\HLT\\Lib\\site-packages\\IPython\\core\\interactiveshell.py\", line 3075, in run_cell\n\n  File \"d:\\miniconda3\\envs\\HLT\\Lib\\site-packages\\IPython\\core\\interactiveshell.py\", line 3130, in _run_cell\n\n  File \"d:\\miniconda3\\envs\\HLT\\Lib\\site-packages\\IPython\\core\\async_helpers.py\", line 129, in _pseudo_sync_runner\n\n  File \"d:\\miniconda3\\envs\\HLT\\Lib\\site-packages\\IPython\\core\\interactiveshell.py\", line 3334, in run_cell_async\n\n  File \"d:\\miniconda3\\envs\\HLT\\Lib\\site-packages\\IPython\\core\\interactiveshell.py\", line 3517, in run_ast_nodes\n\n  File \"d:\\miniconda3\\envs\\HLT\\Lib\\site-packages\\IPython\\core\\interactiveshell.py\", line 3577, in run_code\n\n  File \"C:\\Users\\franc\\AppData\\Local\\Temp\\ipykernel_22492\\102903713.py\", line 1, in <module>\n\n  File \"d:\\Magistrale\\HLT\\Progetto\\HLT-News-Category\\src\\main\\models\\bidirLSMT.py\", line 116, in fit\n\n  File \"d:\\miniconda3\\envs\\HLT\\Lib\\site-packages\\keras\\src\\utils\\traceback_utils.py\", line 117, in error_handler\n\n  File \"d:\\miniconda3\\envs\\HLT\\Lib\\site-packages\\keras\\src\\backend\\tensorflow\\trainer.py\", line 314, in fit\n\n  File \"d:\\miniconda3\\envs\\HLT\\Lib\\site-packages\\keras\\src\\backend\\tensorflow\\trainer.py\", line 117, in one_step_on_iterator\n\n  File \"d:\\miniconda3\\envs\\HLT\\Lib\\site-packages\\keras\\src\\backend\\tensorflow\\trainer.py\", line 104, in one_step_on_data\n\n  File \"d:\\miniconda3\\envs\\HLT\\Lib\\site-packages\\keras\\src\\backend\\tensorflow\\trainer.py\", line 51, in train_step\n\n  File \"d:\\miniconda3\\envs\\HLT\\Lib\\site-packages\\keras\\src\\utils\\traceback_utils.py\", line 117, in error_handler\n\n  File \"d:\\miniconda3\\envs\\HLT\\Lib\\site-packages\\keras\\src\\layers\\layer.py\", line 846, in __call__\n\n  File \"d:\\miniconda3\\envs\\HLT\\Lib\\site-packages\\keras\\src\\utils\\traceback_utils.py\", line 117, in error_handler\n\n  File \"d:\\miniconda3\\envs\\HLT\\Lib\\site-packages\\keras\\src\\ops\\operation.py\", line 48, in __call__\n\n  File \"d:\\miniconda3\\envs\\HLT\\Lib\\site-packages\\keras\\src\\utils\\traceback_utils.py\", line 156, in error_handler\n\n  File \"d:\\miniconda3\\envs\\HLT\\Lib\\site-packages\\keras\\src\\models\\sequential.py\", line 209, in call\n\n  File \"d:\\miniconda3\\envs\\HLT\\Lib\\site-packages\\keras\\src\\models\\functional.py\", line 202, in call\n\n  File \"d:\\miniconda3\\envs\\HLT\\Lib\\site-packages\\keras\\src\\ops\\function.py\", line 155, in _run_through_graph\n\n  File \"d:\\miniconda3\\envs\\HLT\\Lib\\site-packages\\keras\\src\\models\\functional.py\", line 592, in call\n\n  File \"d:\\miniconda3\\envs\\HLT\\Lib\\site-packages\\keras\\src\\utils\\traceback_utils.py\", line 117, in error_handler\n\n  File \"d:\\miniconda3\\envs\\HLT\\Lib\\site-packages\\keras\\src\\layers\\layer.py\", line 846, in __call__\n\n  File \"d:\\miniconda3\\envs\\HLT\\Lib\\site-packages\\keras\\src\\utils\\traceback_utils.py\", line 117, in error_handler\n\n  File \"d:\\miniconda3\\envs\\HLT\\Lib\\site-packages\\keras\\src\\ops\\operation.py\", line 48, in __call__\n\n  File \"d:\\miniconda3\\envs\\HLT\\Lib\\site-packages\\keras\\src\\utils\\traceback_utils.py\", line 156, in error_handler\n\n  File \"d:\\miniconda3\\envs\\HLT\\Lib\\site-packages\\keras\\src\\layers\\core\\embedding.py\", line 146, in call\n\n  File \"d:\\miniconda3\\envs\\HLT\\Lib\\site-packages\\keras\\src\\ops\\numpy.py\", line 4850, in take\n\n  File \"d:\\miniconda3\\envs\\HLT\\Lib\\site-packages\\keras\\src\\backend\\tensorflow\\numpy.py\", line 1940, in take\n\nindices[18943,97] = 11246 is not in [0, 10000)\n\t [[{{node sequential_1/embedding_1/GatherV2}}]] [Op:__inference_one_step_on_iterator_7139]"
     ]
=======
   "execution_count": 6
  },
  {
   "cell_type": "code",
   "source": "bidirLSTM.fit(x_train, y_train, batch_size=300, epochs=3, validation_data=(x_test, y_test), verbose=1)",
   "metadata": {
    "collapsed": false,
    "ExecuteTime": {
     "end_time": "2024-05-02T16:18:38.505669Z",
     "start_time": "2024-05-02T16:14:48.285012Z"
    }
   },
   "outputs": [
    {
     "name": "stdout",
     "output_type": "stream",
     "text": [
      "Epoch 1/3\n",
      "\u001B[1m289/289\u001B[0m \u001B[32m━━━━━━━━━━━━━━━━━━━━\u001B[0m\u001B[37m\u001B[0m \u001B[1m76s\u001B[0m 257ms/step - accuracy: 0.6071 - loss: 1.0713 - val_accuracy: 0.3740 - val_loss: 1.8537\n",
      "Epoch 2/3\n",
      "\u001B[1m289/289\u001B[0m \u001B[32m━━━━━━━━━━━━━━━━━━━━\u001B[0m\u001B[37m\u001B[0m \u001B[1m77s\u001B[0m 267ms/step - accuracy: 0.8686 - loss: 0.4117 - val_accuracy: 0.3665 - val_loss: 2.1398\n",
      "Epoch 3/3\n",
      "\u001B[1m289/289\u001B[0m \u001B[32m━━━━━━━━━━━━━━━━━━━━\u001B[0m\u001B[37m\u001B[0m \u001B[1m76s\u001B[0m 264ms/step - accuracy: 0.9418 - loss: 0.2146 - val_accuracy: 0.3554 - val_loss: 2.4146\n"
     ]
    },
    {
     "data": {
      "text/plain": [
       "<keras.src.callbacks.history.History at 0x30ca1ffe0>"
      ]
     },
     "execution_count": 7,
     "metadata": {},
     "output_type": "execute_result"
>>>>>>> 6c801eba
    }
   ],
   "execution_count": 7
  },
  {
   "cell_type": "code",
   "source": [
<<<<<<< HEAD
    "bidirLSTM.fit(x_train, y_train, batch_size=100000, epochs=1, validation_data=(x_test, y_test), verbose=1)"
   ]
  },
  {
   "cell_type": "code",
   "execution_count": null,
   "metadata": {
    "ExecuteTime": {
     "end_time": "2024-05-01T13:27:44.330494Z",
     "start_time": "2024-05-01T13:27:41.281305Z"
    },
    "collapsed": false
=======
    "%load_ext tensorboard\n",
    "%tensorboard --logdir {config.TENSORBOARD_LOGS.format(repr(bidirLSTM))} --port=6969"
   ],
   "metadata": {
    "collapsed": false,
    "ExecuteTime": {
     "end_time": "2024-05-02T16:18:42.092350Z",
     "start_time": "2024-05-02T16:18:38.511817Z"
    }
>>>>>>> 6c801eba
   },
   "outputs": [
    {
     "data": {
<<<<<<< HEAD
      "text/html": [
       "\n",
       "      <iframe id=\"tensorboard-frame-3cdf70b1ebe44825\" width=\"100%\" height=\"800\" frameborder=\"0\">\n",
       "      </iframe>\n",
       "      <script>\n",
       "        (function() {\n",
       "          const frame = document.getElementById(\"tensorboard-frame-3cdf70b1ebe44825\");\n",
=======
      "text/plain": [
       "<IPython.core.display.HTML object>"
      ],
      "text/html": [
       "\n",
       "      <iframe id=\"tensorboard-frame-5a5d1534c5c94c8c\" width=\"100%\" height=\"800\" frameborder=\"0\">\n",
       "      </iframe>\n",
       "      <script>\n",
       "        (function() {\n",
       "          const frame = document.getElementById(\"tensorboard-frame-5a5d1534c5c94c8c\");\n",
>>>>>>> 6c801eba
       "          const url = new URL(\"/\", window.location);\n",
       "          const port = 6969;\n",
       "          if (port) {\n",
       "            url.port = port;\n",
       "          }\n",
       "          frame.src = url;\n",
       "        })();\n",
       "      </script>\n",
       "    "
<<<<<<< HEAD
      ],
      "text/plain": [
       "<IPython.core.display.HTML object>"
=======
>>>>>>> 6c801eba
      ]
     },
     "metadata": {},
     "output_type": "display_data"
    }
   ],
   "execution_count": 8
  },
  {
   "cell_type": "code",
   "source": [
<<<<<<< HEAD
    "%load_ext tensorboard\n",
    "%tensorboard --logdir {config.TENSORBOARD_LOGS.format(repr(bidirLSTM))} --port=6969"
   ]
  },
  {
   "cell_type": "code",
   "execution_count": null,
   "metadata": {
    "ExecuteTime": {
     "end_time": "2024-05-01T13:28:40.032338Z",
     "start_time": "2024-05-01T13:28:18.568780Z"
    },
    "collapsed": false
=======
    "bidirLSTM.evaluate(x_test, y_test)"
   ],
   "metadata": {
    "collapsed": false,
    "ExecuteTime": {
     "end_time": "2024-05-02T16:18:48.606758Z",
     "start_time": "2024-05-02T16:18:42.093466Z"
    }
>>>>>>> 6c801eba
   },
   "outputs": [
    {
     "name": "stdout",
     "output_type": "stream",
     "text": [
<<<<<<< HEAD
      "\u001b[1m677/677\u001b[0m \u001b[32m━━━━━━━━━━━━━━━━━━━━\u001b[0m\u001b[37m\u001b[0m \u001b[1m21s\u001b[0m 32ms/step - accuracy: 0.3981 - loss: 1.7121\n"
=======
      "\u001B[1m677/677\u001B[0m \u001B[32m━━━━━━━━━━━━━━━━━━━━\u001B[0m\u001B[37m\u001B[0m \u001B[1m6s\u001B[0m 9ms/step - accuracy: 0.3565 - loss: 2.4113\n"
>>>>>>> 6c801eba
     ]
    },
    {
     "data": {
      "text/plain": [
<<<<<<< HEAD
       "[1.7013485431671143, 0.403362900018692]"
=======
       "[2.414567232131958, 0.3553676903247833]"
>>>>>>> 6c801eba
      ]
     },
     "execution_count": 9,
     "metadata": {},
     "output_type": "execute_result"
    }
   ],
   "execution_count": 9
  },
  {
   "cell_type": "code",
   "source": [
<<<<<<< HEAD
    "bidirLSTM.evaluate(x_test, y_test)"
   ]
  },
  {
   "cell_type": "code",
   "execution_count": null,
   "metadata": {
    "ExecuteTime": {
     "end_time": "2024-05-01T12:58:30.315552Z",
     "start_time": "2024-05-01T12:58:07.238966Z"
=======
    "from src.main.utilities import plotting\n",
    "\n",
    "y_pred = bidirLSTM.predict(x_test)\n",
    "results = plotting.compute_performance(y_test, y_pred)\n",
    "plotting.print_performance(results)\n"
   ],
   "metadata": {
    "ExecuteTime": {
     "end_time": "2024-05-02T16:18:56.101582Z",
     "start_time": "2024-05-02T16:18:48.608263Z"
>>>>>>> 6c801eba
    }
   },
   "outputs": [
    {
     "name": "stdout",
     "output_type": "stream",
     "text": [
<<<<<<< HEAD
      "\u001b[1m677/677\u001b[0m \u001b[32m━━━━━━━━━━━━━━━━━━━━\u001b[0m\u001b[37m\u001b[0m \u001b[1m23s\u001b[0m 34ms/step\n"
=======
      "\u001B[1m677/677\u001B[0m \u001B[32m━━━━━━━━━━━━━━━━━━━━\u001B[0m\u001B[37m\u001B[0m \u001B[1m7s\u001B[0m 10ms/step\n"
>>>>>>> 6c801eba
     ]
    },
    {
     "ename": "ValueError",
     "evalue": "Classification metrics can't handle a mix of multilabel-indicator and continuous-multioutput targets",
     "output_type": "error",
     "traceback": [
<<<<<<< HEAD
      "\u001b[0;31m---------------------------------------------------------------------------\u001b[0m",
      "\u001b[0;31mValueError\u001b[0m                                Traceback (most recent call last)",
      "Cell \u001b[0;32mIn[11], line 4\u001b[0m\n\u001b[1;32m      1\u001b[0m \u001b[38;5;28;01mfrom\u001b[39;00m \u001b[38;5;21;01mmain\u001b[39;00m\u001b[38;5;21;01m.\u001b[39;00m\u001b[38;5;21;01mutilities\u001b[39;00m \u001b[38;5;28;01mimport\u001b[39;00m plotting\n\u001b[1;32m      3\u001b[0m y_pred \u001b[38;5;241m=\u001b[39m bidirLSTM\u001b[38;5;241m.\u001b[39mpredict(x_test)\n\u001b[0;32m----> 4\u001b[0m results \u001b[38;5;241m=\u001b[39m \u001b[43mplotting\u001b[49m\u001b[38;5;241;43m.\u001b[39;49m\u001b[43mcompute_performance\u001b[49m\u001b[43m(\u001b[49m\u001b[43my_test\u001b[49m\u001b[43m,\u001b[49m\u001b[43m \u001b[49m\u001b[43my_pred\u001b[49m\u001b[43m)\u001b[49m\n\u001b[1;32m      5\u001b[0m plotting\u001b[38;5;241m.\u001b[39mprint_performance(results)\n",
      "File \u001b[0;32m~/Desktop/Magistrale/HLT/HLT-News-Category/src/main/utilities/plotting.py:51\u001b[0m, in \u001b[0;36mcompute_performance\u001b[0;34m(y_test, y_pred)\u001b[0m\n\u001b[1;32m     42\u001b[0m \u001b[38;5;28;01mdef\u001b[39;00m \u001b[38;5;21mcompute_performance\u001b[39m(y_test, y_pred):\n\u001b[1;32m     43\u001b[0m \u001b[38;5;250m    \u001b[39m\u001b[38;5;124;03m\"\"\"\u001b[39;00m\n\u001b[1;32m     44\u001b[0m \u001b[38;5;124;03m    Compute the performance of the model.\u001b[39;00m\n\u001b[1;32m     45\u001b[0m \n\u001b[0;32m   (...)\u001b[0m\n\u001b[1;32m     48\u001b[0m \u001b[38;5;124;03m    :return: a dictionary with performance metrics\u001b[39;00m\n\u001b[1;32m     49\u001b[0m \u001b[38;5;124;03m    \"\"\"\u001b[39;00m\n\u001b[1;32m     50\u001b[0m     \u001b[38;5;28;01mreturn\u001b[39;00m {\n\u001b[0;32m---> 51\u001b[0m         \u001b[38;5;124m\"\u001b[39m\u001b[38;5;124mAccuracy\u001b[39m\u001b[38;5;124m\"\u001b[39m: \u001b[43maccuracy_score\u001b[49m\u001b[43m(\u001b[49m\u001b[43my_test\u001b[49m\u001b[43m,\u001b[49m\u001b[43m \u001b[49m\u001b[43my_pred\u001b[49m\u001b[43m)\u001b[49m,\n\u001b[1;32m     52\u001b[0m         \u001b[38;5;124m\"\u001b[39m\u001b[38;5;124mF1 (Macro)\u001b[39m\u001b[38;5;124m\"\u001b[39m: f1_score(y_test, y_pred, average\u001b[38;5;241m=\u001b[39m\u001b[38;5;124m\"\u001b[39m\u001b[38;5;124mmacro\u001b[39m\u001b[38;5;124m\"\u001b[39m),\n\u001b[1;32m     53\u001b[0m         \u001b[38;5;124m\"\u001b[39m\u001b[38;5;124mPrecision (Macro)\u001b[39m\u001b[38;5;124m\"\u001b[39m: precision_score(y_test, y_pred, average\u001b[38;5;241m=\u001b[39m\u001b[38;5;124m\"\u001b[39m\u001b[38;5;124mmacro\u001b[39m\u001b[38;5;124m\"\u001b[39m),\n\u001b[1;32m     54\u001b[0m         \u001b[38;5;124m\"\u001b[39m\u001b[38;5;124mRecall (Macro)\u001b[39m\u001b[38;5;124m\"\u001b[39m: recall_score(y_test, y_pred, average\u001b[38;5;241m=\u001b[39m\u001b[38;5;124m\"\u001b[39m\u001b[38;5;124mmacro\u001b[39m\u001b[38;5;124m\"\u001b[39m)\n\u001b[1;32m     55\u001b[0m     }\n",
      "File \u001b[0;32m~/anaconda3/envs/HLT/lib/python3.11/site-packages/sklearn/utils/_param_validation.py:213\u001b[0m, in \u001b[0;36mvalidate_params.<locals>.decorator.<locals>.wrapper\u001b[0;34m(*args, **kwargs)\u001b[0m\n\u001b[1;32m    207\u001b[0m \u001b[38;5;28;01mtry\u001b[39;00m:\n\u001b[1;32m    208\u001b[0m     \u001b[38;5;28;01mwith\u001b[39;00m config_context(\n\u001b[1;32m    209\u001b[0m         skip_parameter_validation\u001b[38;5;241m=\u001b[39m(\n\u001b[1;32m    210\u001b[0m             prefer_skip_nested_validation \u001b[38;5;129;01mor\u001b[39;00m global_skip_validation\n\u001b[1;32m    211\u001b[0m         )\n\u001b[1;32m    212\u001b[0m     ):\n\u001b[0;32m--> 213\u001b[0m         \u001b[38;5;28;01mreturn\u001b[39;00m \u001b[43mfunc\u001b[49m\u001b[43m(\u001b[49m\u001b[38;5;241;43m*\u001b[39;49m\u001b[43margs\u001b[49m\u001b[43m,\u001b[49m\u001b[43m \u001b[49m\u001b[38;5;241;43m*\u001b[39;49m\u001b[38;5;241;43m*\u001b[39;49m\u001b[43mkwargs\u001b[49m\u001b[43m)\u001b[49m\n\u001b[1;32m    214\u001b[0m \u001b[38;5;28;01mexcept\u001b[39;00m InvalidParameterError \u001b[38;5;28;01mas\u001b[39;00m e:\n\u001b[1;32m    215\u001b[0m     \u001b[38;5;66;03m# When the function is just a wrapper around an estimator, we allow\u001b[39;00m\n\u001b[1;32m    216\u001b[0m     \u001b[38;5;66;03m# the function to delegate validation to the estimator, but we replace\u001b[39;00m\n\u001b[1;32m    217\u001b[0m     \u001b[38;5;66;03m# the name of the estimator by the name of the function in the error\u001b[39;00m\n\u001b[1;32m    218\u001b[0m     \u001b[38;5;66;03m# message to avoid confusion.\u001b[39;00m\n\u001b[1;32m    219\u001b[0m     msg \u001b[38;5;241m=\u001b[39m re\u001b[38;5;241m.\u001b[39msub(\n\u001b[1;32m    220\u001b[0m         \u001b[38;5;124mr\u001b[39m\u001b[38;5;124m\"\u001b[39m\u001b[38;5;124mparameter of \u001b[39m\u001b[38;5;124m\\\u001b[39m\u001b[38;5;124mw+ must be\u001b[39m\u001b[38;5;124m\"\u001b[39m,\n\u001b[1;32m    221\u001b[0m         \u001b[38;5;124mf\u001b[39m\u001b[38;5;124m\"\u001b[39m\u001b[38;5;124mparameter of \u001b[39m\u001b[38;5;132;01m{\u001b[39;00mfunc\u001b[38;5;241m.\u001b[39m\u001b[38;5;18m__qualname__\u001b[39m\u001b[38;5;132;01m}\u001b[39;00m\u001b[38;5;124m must be\u001b[39m\u001b[38;5;124m\"\u001b[39m,\n\u001b[1;32m    222\u001b[0m         \u001b[38;5;28mstr\u001b[39m(e),\n\u001b[1;32m    223\u001b[0m     )\n",
      "File \u001b[0;32m~/anaconda3/envs/HLT/lib/python3.11/site-packages/sklearn/metrics/_classification.py:213\u001b[0m, in \u001b[0;36maccuracy_score\u001b[0;34m(y_true, y_pred, normalize, sample_weight)\u001b[0m\n\u001b[1;32m    147\u001b[0m \u001b[38;5;250m\u001b[39m\u001b[38;5;124;03m\"\"\"Accuracy classification score.\u001b[39;00m\n\u001b[1;32m    148\u001b[0m \n\u001b[1;32m    149\u001b[0m \u001b[38;5;124;03mIn multilabel classification, this function computes subset accuracy:\u001b[39;00m\n\u001b[0;32m   (...)\u001b[0m\n\u001b[1;32m    209\u001b[0m \u001b[38;5;124;03m0.5\u001b[39;00m\n\u001b[1;32m    210\u001b[0m \u001b[38;5;124;03m\"\"\"\u001b[39;00m\n\u001b[1;32m    212\u001b[0m \u001b[38;5;66;03m# Compute accuracy for each possible representation\u001b[39;00m\n\u001b[0;32m--> 213\u001b[0m y_type, y_true, y_pred \u001b[38;5;241m=\u001b[39m \u001b[43m_check_targets\u001b[49m\u001b[43m(\u001b[49m\u001b[43my_true\u001b[49m\u001b[43m,\u001b[49m\u001b[43m \u001b[49m\u001b[43my_pred\u001b[49m\u001b[43m)\u001b[49m\n\u001b[1;32m    214\u001b[0m check_consistent_length(y_true, y_pred, sample_weight)\n\u001b[1;32m    215\u001b[0m \u001b[38;5;28;01mif\u001b[39;00m y_type\u001b[38;5;241m.\u001b[39mstartswith(\u001b[38;5;124m\"\u001b[39m\u001b[38;5;124mmultilabel\u001b[39m\u001b[38;5;124m\"\u001b[39m):\n",
      "File \u001b[0;32m~/anaconda3/envs/HLT/lib/python3.11/site-packages/sklearn/metrics/_classification.py:94\u001b[0m, in \u001b[0;36m_check_targets\u001b[0;34m(y_true, y_pred)\u001b[0m\n\u001b[1;32m     91\u001b[0m     y_type \u001b[38;5;241m=\u001b[39m {\u001b[38;5;124m\"\u001b[39m\u001b[38;5;124mmulticlass\u001b[39m\u001b[38;5;124m\"\u001b[39m}\n\u001b[1;32m     93\u001b[0m \u001b[38;5;28;01mif\u001b[39;00m \u001b[38;5;28mlen\u001b[39m(y_type) \u001b[38;5;241m>\u001b[39m \u001b[38;5;241m1\u001b[39m:\n\u001b[0;32m---> 94\u001b[0m     \u001b[38;5;28;01mraise\u001b[39;00m \u001b[38;5;167;01mValueError\u001b[39;00m(\n\u001b[1;32m     95\u001b[0m         \u001b[38;5;124m\"\u001b[39m\u001b[38;5;124mClassification metrics can\u001b[39m\u001b[38;5;124m'\u001b[39m\u001b[38;5;124mt handle a mix of \u001b[39m\u001b[38;5;132;01m{0}\u001b[39;00m\u001b[38;5;124m and \u001b[39m\u001b[38;5;132;01m{1}\u001b[39;00m\u001b[38;5;124m targets\u001b[39m\u001b[38;5;124m\"\u001b[39m\u001b[38;5;241m.\u001b[39mformat(\n\u001b[1;32m     96\u001b[0m             type_true, type_pred\n\u001b[1;32m     97\u001b[0m         )\n\u001b[1;32m     98\u001b[0m     )\n\u001b[1;32m    100\u001b[0m \u001b[38;5;66;03m# We can't have more than one value on y_type => The set is no more needed\u001b[39;00m\n\u001b[1;32m    101\u001b[0m y_type \u001b[38;5;241m=\u001b[39m y_type\u001b[38;5;241m.\u001b[39mpop()\n",
      "\u001b[0;31mValueError\u001b[0m: Classification metrics can't handle a mix of multilabel-indicator and continuous-multioutput targets"
     ]
    }
   ],
   "source": [
    "from src.main.utilities import plotting\n",
    "\n",
    "y_pred = bidirLSTM.predict(x_test)\n",
    "results = plotting.compute_performance(y_test, y_pred)\n",
    "plotting.print_performance(results)\n"
   ]
  },
  {
   "cell_type": "code",
   "execution_count": null,
   "metadata": {
    "collapsed": false
   },
   "outputs": [],
   "source": []
=======
      "\u001B[0;31m---------------------------------------------------------------------------\u001B[0m",
      "\u001B[0;31mValueError\u001B[0m                                Traceback (most recent call last)",
      "Cell \u001B[0;32mIn[10], line 4\u001B[0m\n\u001B[1;32m      1\u001B[0m \u001B[38;5;28;01mfrom\u001B[39;00m \u001B[38;5;21;01msrc\u001B[39;00m\u001B[38;5;21;01m.\u001B[39;00m\u001B[38;5;21;01mmain\u001B[39;00m\u001B[38;5;21;01m.\u001B[39;00m\u001B[38;5;21;01mutilities\u001B[39;00m \u001B[38;5;28;01mimport\u001B[39;00m plotting\n\u001B[1;32m      3\u001B[0m y_pred \u001B[38;5;241m=\u001B[39m bidirLSTM\u001B[38;5;241m.\u001B[39mpredict(x_test)\n\u001B[0;32m----> 4\u001B[0m results \u001B[38;5;241m=\u001B[39m \u001B[43mplotting\u001B[49m\u001B[38;5;241;43m.\u001B[39;49m\u001B[43mcompute_performance\u001B[49m\u001B[43m(\u001B[49m\u001B[43my_test\u001B[49m\u001B[43m,\u001B[49m\u001B[43m \u001B[49m\u001B[43my_pred\u001B[49m\u001B[43m)\u001B[49m\n\u001B[1;32m      5\u001B[0m plotting\u001B[38;5;241m.\u001B[39mprint_performance(results)\n",
      "File \u001B[0;32m~/Desktop/unipi/MAGISTRALE/human_language_technologies/HLT-News-Category/src/main/utilities/plotting.py:51\u001B[0m, in \u001B[0;36mcompute_performance\u001B[0;34m(y_test, y_pred)\u001B[0m\n\u001B[1;32m     42\u001B[0m \u001B[38;5;28;01mdef\u001B[39;00m \u001B[38;5;21mcompute_performance\u001B[39m(y_test, y_pred):\n\u001B[1;32m     43\u001B[0m \u001B[38;5;250m    \u001B[39m\u001B[38;5;124;03m\"\"\"\u001B[39;00m\n\u001B[1;32m     44\u001B[0m \u001B[38;5;124;03m    Compute the performance of the model.\u001B[39;00m\n\u001B[1;32m     45\u001B[0m \n\u001B[0;32m   (...)\u001B[0m\n\u001B[1;32m     48\u001B[0m \u001B[38;5;124;03m    :return: a dictionary with performance metrics\u001B[39;00m\n\u001B[1;32m     49\u001B[0m \u001B[38;5;124;03m    \"\"\"\u001B[39;00m\n\u001B[1;32m     50\u001B[0m     \u001B[38;5;28;01mreturn\u001B[39;00m {\n\u001B[0;32m---> 51\u001B[0m         \u001B[38;5;124m\"\u001B[39m\u001B[38;5;124mAccuracy\u001B[39m\u001B[38;5;124m\"\u001B[39m: \u001B[43maccuracy_score\u001B[49m\u001B[43m(\u001B[49m\u001B[43my_test\u001B[49m\u001B[43m,\u001B[49m\u001B[43m \u001B[49m\u001B[43my_pred\u001B[49m\u001B[43m)\u001B[49m,\n\u001B[1;32m     52\u001B[0m         \u001B[38;5;124m\"\u001B[39m\u001B[38;5;124mF1 (Macro)\u001B[39m\u001B[38;5;124m\"\u001B[39m: f1_score(y_test, y_pred, average\u001B[38;5;241m=\u001B[39m\u001B[38;5;124m\"\u001B[39m\u001B[38;5;124mmacro\u001B[39m\u001B[38;5;124m\"\u001B[39m),\n\u001B[1;32m     53\u001B[0m         \u001B[38;5;124m\"\u001B[39m\u001B[38;5;124mPrecision (Macro)\u001B[39m\u001B[38;5;124m\"\u001B[39m: precision_score(y_test, y_pred, average\u001B[38;5;241m=\u001B[39m\u001B[38;5;124m\"\u001B[39m\u001B[38;5;124mmacro\u001B[39m\u001B[38;5;124m\"\u001B[39m),\n\u001B[1;32m     54\u001B[0m         \u001B[38;5;124m\"\u001B[39m\u001B[38;5;124mRecall (Macro)\u001B[39m\u001B[38;5;124m\"\u001B[39m: recall_score(y_test, y_pred, average\u001B[38;5;241m=\u001B[39m\u001B[38;5;124m\"\u001B[39m\u001B[38;5;124mmacro\u001B[39m\u001B[38;5;124m\"\u001B[39m),\n\u001B[1;32m     55\u001B[0m     }\n",
      "File \u001B[0;32m~/miniconda3/envs/hlt/lib/python3.12/site-packages/sklearn/utils/_param_validation.py:213\u001B[0m, in \u001B[0;36mvalidate_params.<locals>.decorator.<locals>.wrapper\u001B[0;34m(*args, **kwargs)\u001B[0m\n\u001B[1;32m    207\u001B[0m \u001B[38;5;28;01mtry\u001B[39;00m:\n\u001B[1;32m    208\u001B[0m     \u001B[38;5;28;01mwith\u001B[39;00m config_context(\n\u001B[1;32m    209\u001B[0m         skip_parameter_validation\u001B[38;5;241m=\u001B[39m(\n\u001B[1;32m    210\u001B[0m             prefer_skip_nested_validation \u001B[38;5;129;01mor\u001B[39;00m global_skip_validation\n\u001B[1;32m    211\u001B[0m         )\n\u001B[1;32m    212\u001B[0m     ):\n\u001B[0;32m--> 213\u001B[0m         \u001B[38;5;28;01mreturn\u001B[39;00m \u001B[43mfunc\u001B[49m\u001B[43m(\u001B[49m\u001B[38;5;241;43m*\u001B[39;49m\u001B[43margs\u001B[49m\u001B[43m,\u001B[49m\u001B[43m \u001B[49m\u001B[38;5;241;43m*\u001B[39;49m\u001B[38;5;241;43m*\u001B[39;49m\u001B[43mkwargs\u001B[49m\u001B[43m)\u001B[49m\n\u001B[1;32m    214\u001B[0m \u001B[38;5;28;01mexcept\u001B[39;00m InvalidParameterError \u001B[38;5;28;01mas\u001B[39;00m e:\n\u001B[1;32m    215\u001B[0m     \u001B[38;5;66;03m# When the function is just a wrapper around an estimator, we allow\u001B[39;00m\n\u001B[1;32m    216\u001B[0m     \u001B[38;5;66;03m# the function to delegate validation to the estimator, but we replace\u001B[39;00m\n\u001B[1;32m    217\u001B[0m     \u001B[38;5;66;03m# the name of the estimator by the name of the function in the error\u001B[39;00m\n\u001B[1;32m    218\u001B[0m     \u001B[38;5;66;03m# message to avoid confusion.\u001B[39;00m\n\u001B[1;32m    219\u001B[0m     msg \u001B[38;5;241m=\u001B[39m re\u001B[38;5;241m.\u001B[39msub(\n\u001B[1;32m    220\u001B[0m         \u001B[38;5;124mr\u001B[39m\u001B[38;5;124m\"\u001B[39m\u001B[38;5;124mparameter of \u001B[39m\u001B[38;5;124m\\\u001B[39m\u001B[38;5;124mw+ must be\u001B[39m\u001B[38;5;124m\"\u001B[39m,\n\u001B[1;32m    221\u001B[0m         \u001B[38;5;124mf\u001B[39m\u001B[38;5;124m\"\u001B[39m\u001B[38;5;124mparameter of \u001B[39m\u001B[38;5;132;01m{\u001B[39;00mfunc\u001B[38;5;241m.\u001B[39m\u001B[38;5;18m__qualname__\u001B[39m\u001B[38;5;132;01m}\u001B[39;00m\u001B[38;5;124m must be\u001B[39m\u001B[38;5;124m\"\u001B[39m,\n\u001B[1;32m    222\u001B[0m         \u001B[38;5;28mstr\u001B[39m(e),\n\u001B[1;32m    223\u001B[0m     )\n",
      "File \u001B[0;32m~/miniconda3/envs/hlt/lib/python3.12/site-packages/sklearn/metrics/_classification.py:213\u001B[0m, in \u001B[0;36maccuracy_score\u001B[0;34m(y_true, y_pred, normalize, sample_weight)\u001B[0m\n\u001B[1;32m    147\u001B[0m \u001B[38;5;250m\u001B[39m\u001B[38;5;124;03m\"\"\"Accuracy classification score.\u001B[39;00m\n\u001B[1;32m    148\u001B[0m \n\u001B[1;32m    149\u001B[0m \u001B[38;5;124;03mIn multilabel classification, this function computes subset accuracy:\u001B[39;00m\n\u001B[0;32m   (...)\u001B[0m\n\u001B[1;32m    209\u001B[0m \u001B[38;5;124;03m0.5\u001B[39;00m\n\u001B[1;32m    210\u001B[0m \u001B[38;5;124;03m\"\"\"\u001B[39;00m\n\u001B[1;32m    212\u001B[0m \u001B[38;5;66;03m# Compute accuracy for each possible representation\u001B[39;00m\n\u001B[0;32m--> 213\u001B[0m y_type, y_true, y_pred \u001B[38;5;241m=\u001B[39m \u001B[43m_check_targets\u001B[49m\u001B[43m(\u001B[49m\u001B[43my_true\u001B[49m\u001B[43m,\u001B[49m\u001B[43m \u001B[49m\u001B[43my_pred\u001B[49m\u001B[43m)\u001B[49m\n\u001B[1;32m    214\u001B[0m check_consistent_length(y_true, y_pred, sample_weight)\n\u001B[1;32m    215\u001B[0m \u001B[38;5;28;01mif\u001B[39;00m y_type\u001B[38;5;241m.\u001B[39mstartswith(\u001B[38;5;124m\"\u001B[39m\u001B[38;5;124mmultilabel\u001B[39m\u001B[38;5;124m\"\u001B[39m):\n",
      "File \u001B[0;32m~/miniconda3/envs/hlt/lib/python3.12/site-packages/sklearn/metrics/_classification.py:94\u001B[0m, in \u001B[0;36m_check_targets\u001B[0;34m(y_true, y_pred)\u001B[0m\n\u001B[1;32m     91\u001B[0m     y_type \u001B[38;5;241m=\u001B[39m {\u001B[38;5;124m\"\u001B[39m\u001B[38;5;124mmulticlass\u001B[39m\u001B[38;5;124m\"\u001B[39m}\n\u001B[1;32m     93\u001B[0m \u001B[38;5;28;01mif\u001B[39;00m \u001B[38;5;28mlen\u001B[39m(y_type) \u001B[38;5;241m>\u001B[39m \u001B[38;5;241m1\u001B[39m:\n\u001B[0;32m---> 94\u001B[0m     \u001B[38;5;28;01mraise\u001B[39;00m \u001B[38;5;167;01mValueError\u001B[39;00m(\n\u001B[1;32m     95\u001B[0m         \u001B[38;5;124m\"\u001B[39m\u001B[38;5;124mClassification metrics can\u001B[39m\u001B[38;5;124m'\u001B[39m\u001B[38;5;124mt handle a mix of \u001B[39m\u001B[38;5;132;01m{0}\u001B[39;00m\u001B[38;5;124m and \u001B[39m\u001B[38;5;132;01m{1}\u001B[39;00m\u001B[38;5;124m targets\u001B[39m\u001B[38;5;124m\"\u001B[39m\u001B[38;5;241m.\u001B[39mformat(\n\u001B[1;32m     96\u001B[0m             type_true, type_pred\n\u001B[1;32m     97\u001B[0m         )\n\u001B[1;32m     98\u001B[0m     )\n\u001B[1;32m    100\u001B[0m \u001B[38;5;66;03m# We can't have more than one value on y_type => The set is no more needed\u001B[39;00m\n\u001B[1;32m    101\u001B[0m y_type \u001B[38;5;241m=\u001B[39m y_type\u001B[38;5;241m.\u001B[39mpop()\n",
      "\u001B[0;31mValueError\u001B[0m: Classification metrics can't handle a mix of multilabel-indicator and continuous-multioutput targets"
     ]
    }
   ],
   "execution_count": 10
  },
  {
   "cell_type": "code",
   "source": [],
   "metadata": {
    "collapsed": false,
    "ExecuteTime": {
     "end_time": "2024-05-02T16:18:56.102286Z",
     "start_time": "2024-05-02T16:18:56.102234Z"
    }
   },
   "outputs": [],
   "execution_count": null
>>>>>>> 6c801eba
  }
 ],
 "metadata": {
  "kernelspec": {
   "display_name": "HLT",
   "language": "python",
   "name": "python3"
  },
  "language_info": {
   "codemirror_mode": {
    "name": "ipython",
    "version": 3
   },
   "file_extension": ".py",
   "mimetype": "text/x-python",
   "name": "python",
   "nbconvert_exporter": "python",
   "pygments_lexer": "ipython3",
   "version": "3.12.3"
  }
 },
 "nbformat": 4,
 "nbformat_minor": 2
}<|MERGE_RESOLUTION|>--- conflicted
+++ resolved
@@ -24,40 +24,24 @@
   },
   {
    "cell_type": "code",
-<<<<<<< HEAD
    "execution_count": 2,
-=======
->>>>>>> 6c801eba
    "metadata": {
     "ExecuteTime": {
      "end_time": "2024-05-02T16:14:38.440350Z",
      "start_time": "2024-05-02T16:14:33.745125Z"
     }
    },
-   "source": [
-    "from src.main.models.bidirLSMT import BidirectionalLSTM\n",
-    "from src.main.utilities.utils import clean_text, stop_words_removal, get_dataset\n",
-    "from sklearn.model_selection import train_test_split\n",
-    "\n",
-    "import warnings\n",
-    "warnings.filterwarnings(\"ignore\")"
-   ],
    "outputs": [
     {
      "name": "stderr",
      "output_type": "stream",
      "text": [
       "[nltk_data] Downloading package stopwords to\n",
-<<<<<<< HEAD
       "[nltk_data]     C:\\Users\\franc\\AppData\\Roaming\\nltk_data...\n",
-=======
-      "[nltk_data]     /Users/francesco/nltk_data...\n",
->>>>>>> 6c801eba
       "[nltk_data]   Package stopwords is already up-to-date!\n"
      ]
     }
    ],
-<<<<<<< HEAD
    "source": [
     "from src.main.models.bidirLSMT import BidirectionalLSTM\n",
     "from src.main.utilities.utils import clean_text, stop_words_removal, get_dataset\n",
@@ -87,16 +71,6 @@
     "# define model and pipeline\n",
     "bidirLSTM = BidirectionalLSTM()\n",
     "bidirLSTM.pipeline = [clean_text, stop_words_removal]\n",
-=======
-   "execution_count": 2
-  },
-  {
-   "cell_type": "code",
-   "source": [
-    " # define model and pipeline\n",
-    "bidirLSTM = BidirectionalLSTM(vocab_size=100000, embedding_dim=300, max_sequence_length=100, lstm_units=10)\n",
-    "bidirLSTM.pipeline = [stop_words_removal]\n",
->>>>>>> 6c801eba
     "# import dataset and apply pipeline\n",
     "inputs, targets = get_dataset(one_hot=True)\n",
     "\n",
@@ -104,29 +78,17 @@
     "\n",
     "# stratified train test split\n",
     "x_train, x_test, y_train, y_test = train_test_split(inputs, targets, test_size=0.2, random_state=42, stratify=targets)"
-<<<<<<< HEAD
    ]
   },
   {
    "cell_type": "code",
    "execution_count": 4,
    "metadata": {},
-=======
-   ],
-   "metadata": {
-    "collapsed": false,
-    "ExecuteTime": {
-     "end_time": "2024-05-02T16:14:44.974275Z",
-     "start_time": "2024-05-02T16:14:38.441061Z"
-    }
-   },
->>>>>>> 6c801eba
    "outputs": [
     {
      "name": "stdout",
      "output_type": "stream",
      "text": [
-<<<<<<< HEAD
       "Reloading Tuner from d:\\Magistrale\\HLT\\Progetto\\HLT-News-Category\\results\\BidirectionalLSTM\\BidirectionalLSTM\\tuner0.json\n",
       "\n",
       "Search: Running Trial #3\n",
@@ -141,39 +103,12 @@
       "WARNING:tensorflow:From d:\\miniconda3\\envs\\HLT\\Lib\\site-packages\\keras\\src\\backend\\common\\global_state.py:82: The name tf.reset_default_graph is deprecated. Please use tf.compat.v1.reset_default_graph instead.\n",
       "\n",
       "Epoch 1/2\n"
-=======
-      "[nltk_data] Downloading package stopwords to\n",
-      "[nltk_data]     /Users/francesco/nltk_data...\n",
-      "[nltk_data]   Package stopwords is already up-to-date!\n",
-      "[nltk_data] Downloading package stopwords to\n",
-      "[nltk_data]     /Users/francesco/nltk_data...\n",
-      "[nltk_data]   Package stopwords is already up-to-date!\n",
-      "[nltk_data] Downloading package stopwords to\n",
-      "[nltk_data]     /Users/francesco/nltk_data...\n",
-      "[nltk_data]   Package stopwords is already up-to-date!\n",
-      "[nltk_data] Downloading package stopwords to\n",
-      "[nltk_data]     /Users/francesco/nltk_data...\n",
-      "[nltk_data]   Package stopwords is already up-to-date!\n",
-      "[nltk_data] Downloading package stopwords to\n",
-      "[nltk_data]     /Users/francesco/nltk_data...\n",
-      "[nltk_data]   Package stopwords is already up-to-date!\n",
-      "[nltk_data] Downloading package stopwords to\n",
-      "[nltk_data]     /Users/francesco/nltk_data...\n",
-      "[nltk_data]   Package stopwords is already up-to-date!\n",
-      "[nltk_data] Downloading package stopwords to\n",
-      "[nltk_data]     /Users/francesco/nltk_data...\n",
-      "[nltk_data]   Package stopwords is already up-to-date!\n",
-      "[nltk_data] Downloading package stopwords to\n",
-      "[nltk_data]     /Users/francesco/nltk_data...\n",
-      "[nltk_data]   Package stopwords is already up-to-date!\n"
->>>>>>> 6c801eba
      ]
     },
     {
      "name": "stderr",
      "output_type": "stream",
      "text": [
-<<<<<<< HEAD
       "Traceback (most recent call last):\n",
       "  File \"d:\\miniconda3\\envs\\HLT\\Lib\\site-packages\\keras_tuner\\src\\engine\\base_tuner.py\", line 274, in _try_run_and_update_trial\n",
       "    self._run_and_update_trial(trial, *fit_args, **fit_kwargs)\n",
@@ -340,16 +275,6 @@
     "collapsed": false
    },
    "outputs": [],
-=======
-      "Pipeline execution time: 0:00:04.642869\n"
-     ]
-    }
-   ],
-   "execution_count": 3
-  },
-  {
-   "cell_type": "code",
->>>>>>> 6c801eba
    "source": [
     "from tensorflow.keras.preprocessing.text import Tokenizer\n",
     "from tensorflow.keras.preprocessing.sequence import pad_sequences\n",
@@ -363,43 +288,22 @@
     "    # Padding\n",
     "    max_sequence_length = 100  # Choose an appropriate value based on your data\n",
     "    return pad_sequences(sequences_as_integers, maxlen=max_sequence_length)"
-<<<<<<< HEAD
-   ]
-  },
-  {
-   "cell_type": "code",
-   "execution_count": null,
-=======
-   ],
-   "metadata": {
-    "collapsed": false,
-    "ExecuteTime": {
-     "end_time": "2024-05-02T16:14:45.011809Z",
-     "start_time": "2024-05-02T16:14:44.979219Z"
-    }
+   ]
+  },
+  {
+   "cell_type": "code",
+   "execution_count": null,
+   "metadata": {
+    "ExecuteTime": {
+     "end_time": "2024-05-01T13:23:18.241557Z",
+     "start_time": "2024-05-01T13:23:15.920101Z"
+    },
+    "collapsed": false
    },
    "outputs": [],
-   "execution_count": 4
-  },
-  {
-   "cell_type": "code",
    "source": [
     "x_train = tokenize(x_train)\n",
     "x_test = tokenize(x_test)"
-   ],
->>>>>>> 6c801eba
-   "metadata": {
-    "ExecuteTime": {
-<<<<<<< HEAD
-     "end_time": "2024-05-01T13:23:18.241557Z",
-     "start_time": "2024-05-01T13:23:15.920101Z"
-    },
-    "collapsed": false
-   },
-   "outputs": [],
-   "source": [
-    "x_train = tokenize(x_train)\n",
-    "x_test = tokenize(x_test)"
    ]
   },
   {
@@ -411,45 +315,16 @@
      "start_time": "2024-05-01T13:23:18.242395Z"
     },
     "collapsed": false
-=======
-     "end_time": "2024-05-02T16:14:48.272735Z",
-     "start_time": "2024-05-02T16:14:45.015046Z"
-    }
-   },
-   "outputs": [],
-   "execution_count": 5
-  },
-  {
-   "cell_type": "code",
-   "source": [
-    "bidirLSTM.summary()"
-   ],
-   "metadata": {
-    "collapsed": false,
-    "ExecuteTime": {
-     "end_time": "2024-05-02T16:14:48.284326Z",
-     "start_time": "2024-05-02T16:14:48.273383Z"
-    }
->>>>>>> 6c801eba
    },
    "outputs": [
     {
      "data": {
-<<<<<<< HEAD
       "text/html": [
        "<pre style=\"white-space:pre;overflow-x:auto;line-height:normal;font-family:Menlo,'DejaVu Sans Mono',consolas,'Courier New',monospace\"><span style=\"font-weight: bold\">Model: \"sequential\"</span>\n",
        "</pre>\n"
       ],
       "text/plain": [
        "\u001b[1mModel: \"sequential\"\u001b[0m\n"
-=======
-      "text/plain": [
-       "\u001B[1mModel: \"sequential\"\u001B[0m\n"
-      ],
-      "text/html": [
-       "<pre style=\"white-space:pre;overflow-x:auto;line-height:normal;font-family:Menlo,'DejaVu Sans Mono',consolas,'Courier New',monospace\"><span style=\"font-weight: bold\">Model: \"sequential\"</span>\n",
-       "</pre>\n"
->>>>>>> 6c801eba
       ]
      },
      "metadata": {},
@@ -457,7 +332,6 @@
     },
     {
      "data": {
-<<<<<<< HEAD
       "text/html": [
        "<pre style=\"white-space:pre;overflow-x:auto;line-height:normal;font-family:Menlo,'DejaVu Sans Mono',consolas,'Courier New',monospace\">┏━━━━━━━━━━━━━━━━━━━━━━━━━━━━━━━━━┳━━━━━━━━━━━━━━━━━━━━━━━━┳━━━━━━━━━━━━━━━┓\n",
        "┃<span style=\"font-weight: bold\"> Layer (type)                    </span>┃<span style=\"font-weight: bold\"> Output Shape           </span>┃<span style=\"font-weight: bold\">       Param # </span>┃\n",
@@ -484,34 +358,6 @@
        "├─────────────────────────────────┼────────────────────────┼───────────────┤\n",
        "│ dense (\u001b[38;5;33mDense\u001b[0m)                   │ (\u001b[38;5;45mNone\u001b[0m, \u001b[38;5;34m5\u001b[0m)              │           \u001b[38;5;34m645\u001b[0m │\n",
        "└─────────────────────────────────┴────────────────────────┴───────────────┘\n"
-=======
-      "text/plain": [
-       "┏━━━━━━━━━━━━━━━━━━━━━━━━━━━━━━━━━┳━━━━━━━━━━━━━━━━━━━━━━━━┳━━━━━━━━━━━━━━━┓\n",
-       "┃\u001B[1m \u001B[0m\u001B[1mLayer (type)                   \u001B[0m\u001B[1m \u001B[0m┃\u001B[1m \u001B[0m\u001B[1mOutput Shape          \u001B[0m\u001B[1m \u001B[0m┃\u001B[1m \u001B[0m\u001B[1m      Param #\u001B[0m\u001B[1m \u001B[0m┃\n",
-       "┡━━━━━━━━━━━━━━━━━━━━━━━━━━━━━━━━━╇━━━━━━━━━━━━━━━━━━━━━━━━╇━━━━━━━━━━━━━━━┩\n",
-       "│ embedding (\u001B[38;5;33mEmbedding\u001B[0m)           │ (\u001B[38;5;45mNone\u001B[0m, \u001B[38;5;45mNone\u001B[0m, \u001B[38;5;34m300\u001B[0m)      │    \u001B[38;5;34m30,000,000\u001B[0m │\n",
-       "├─────────────────────────────────┼────────────────────────┼───────────────┤\n",
-       "│ bidirectional (\u001B[38;5;33mBidirectional\u001B[0m)   │ (\u001B[38;5;45mNone\u001B[0m, \u001B[38;5;45mNone\u001B[0m, \u001B[38;5;34m20\u001B[0m)       │        \u001B[38;5;34m24,880\u001B[0m │\n",
-       "├─────────────────────────────────┼────────────────────────┼───────────────┤\n",
-       "│ bidirectional_1 (\u001B[38;5;33mBidirectional\u001B[0m) │ (\u001B[38;5;45mNone\u001B[0m, \u001B[38;5;34m20\u001B[0m)             │         \u001B[38;5;34m2,480\u001B[0m │\n",
-       "├─────────────────────────────────┼────────────────────────┼───────────────┤\n",
-       "│ dense (\u001B[38;5;33mDense\u001B[0m)                   │ (\u001B[38;5;45mNone\u001B[0m, \u001B[38;5;34m5\u001B[0m)              │           \u001B[38;5;34m105\u001B[0m │\n",
-       "└─────────────────────────────────┴────────────────────────┴───────────────┘\n"
-      ],
-      "text/html": [
-       "<pre style=\"white-space:pre;overflow-x:auto;line-height:normal;font-family:Menlo,'DejaVu Sans Mono',consolas,'Courier New',monospace\">┏━━━━━━━━━━━━━━━━━━━━━━━━━━━━━━━━━┳━━━━━━━━━━━━━━━━━━━━━━━━┳━━━━━━━━━━━━━━━┓\n",
-       "┃<span style=\"font-weight: bold\"> Layer (type)                    </span>┃<span style=\"font-weight: bold\"> Output Shape           </span>┃<span style=\"font-weight: bold\">       Param # </span>┃\n",
-       "┡━━━━━━━━━━━━━━━━━━━━━━━━━━━━━━━━━╇━━━━━━━━━━━━━━━━━━━━━━━━╇━━━━━━━━━━━━━━━┩\n",
-       "│ embedding (<span style=\"color: #0087ff; text-decoration-color: #0087ff\">Embedding</span>)           │ (<span style=\"color: #00d7ff; text-decoration-color: #00d7ff\">None</span>, <span style=\"color: #00d7ff; text-decoration-color: #00d7ff\">None</span>, <span style=\"color: #00af00; text-decoration-color: #00af00\">300</span>)      │    <span style=\"color: #00af00; text-decoration-color: #00af00\">30,000,000</span> │\n",
-       "├─────────────────────────────────┼────────────────────────┼───────────────┤\n",
-       "│ bidirectional (<span style=\"color: #0087ff; text-decoration-color: #0087ff\">Bidirectional</span>)   │ (<span style=\"color: #00d7ff; text-decoration-color: #00d7ff\">None</span>, <span style=\"color: #00d7ff; text-decoration-color: #00d7ff\">None</span>, <span style=\"color: #00af00; text-decoration-color: #00af00\">20</span>)       │        <span style=\"color: #00af00; text-decoration-color: #00af00\">24,880</span> │\n",
-       "├─────────────────────────────────┼────────────────────────┼───────────────┤\n",
-       "│ bidirectional_1 (<span style=\"color: #0087ff; text-decoration-color: #0087ff\">Bidirectional</span>) │ (<span style=\"color: #00d7ff; text-decoration-color: #00d7ff\">None</span>, <span style=\"color: #00af00; text-decoration-color: #00af00\">20</span>)             │         <span style=\"color: #00af00; text-decoration-color: #00af00\">2,480</span> │\n",
-       "├─────────────────────────────────┼────────────────────────┼───────────────┤\n",
-       "│ dense (<span style=\"color: #0087ff; text-decoration-color: #0087ff\">Dense</span>)                   │ (<span style=\"color: #00d7ff; text-decoration-color: #00d7ff\">None</span>, <span style=\"color: #00af00; text-decoration-color: #00af00\">5</span>)              │           <span style=\"color: #00af00; text-decoration-color: #00af00\">105</span> │\n",
-       "└─────────────────────────────────┴────────────────────────┴───────────────┘\n",
-       "</pre>\n"
->>>>>>> 6c801eba
       ]
      },
      "metadata": {},
@@ -519,21 +365,12 @@
     },
     {
      "data": {
-<<<<<<< HEAD
       "text/html": [
        "<pre style=\"white-space:pre;overflow-x:auto;line-height:normal;font-family:Menlo,'DejaVu Sans Mono',consolas,'Courier New',monospace\"><span style=\"font-weight: bold\"> Total params: </span><span style=\"color: #00af00; text-decoration-color: #00af00\">1,183,941</span> (4.52 MB)\n",
        "</pre>\n"
       ],
       "text/plain": [
        "\u001b[1m Total params: \u001b[0m\u001b[38;5;34m1,183,941\u001b[0m (4.52 MB)\n"
-=======
-      "text/plain": [
-       "\u001B[1m Total params: \u001B[0m\u001B[38;5;34m30,027,465\u001B[0m (114.55 MB)\n"
-      ],
-      "text/html": [
-       "<pre style=\"white-space:pre;overflow-x:auto;line-height:normal;font-family:Menlo,'DejaVu Sans Mono',consolas,'Courier New',monospace\"><span style=\"font-weight: bold\"> Total params: </span><span style=\"color: #00af00; text-decoration-color: #00af00\">30,027,465</span> (114.55 MB)\n",
-       "</pre>\n"
->>>>>>> 6c801eba
       ]
      },
      "metadata": {},
@@ -541,21 +378,12 @@
     },
     {
      "data": {
-<<<<<<< HEAD
       "text/html": [
        "<pre style=\"white-space:pre;overflow-x:auto;line-height:normal;font-family:Menlo,'DejaVu Sans Mono',consolas,'Courier New',monospace\"><span style=\"font-weight: bold\"> Trainable params: </span><span style=\"color: #00af00; text-decoration-color: #00af00\">1,183,941</span> (4.52 MB)\n",
        "</pre>\n"
       ],
       "text/plain": [
        "\u001b[1m Trainable params: \u001b[0m\u001b[38;5;34m1,183,941\u001b[0m (4.52 MB)\n"
-=======
-      "text/plain": [
-       "\u001B[1m Trainable params: \u001B[0m\u001B[38;5;34m30,027,465\u001B[0m (114.55 MB)\n"
-      ],
-      "text/html": [
-       "<pre style=\"white-space:pre;overflow-x:auto;line-height:normal;font-family:Menlo,'DejaVu Sans Mono',consolas,'Courier New',monospace\"><span style=\"font-weight: bold\"> Trainable params: </span><span style=\"color: #00af00; text-decoration-color: #00af00\">30,027,465</span> (114.55 MB)\n",
-       "</pre>\n"
->>>>>>> 6c801eba
       ]
      },
      "metadata": {},
@@ -563,21 +391,12 @@
     },
     {
      "data": {
-<<<<<<< HEAD
       "text/html": [
        "<pre style=\"white-space:pre;overflow-x:auto;line-height:normal;font-family:Menlo,'DejaVu Sans Mono',consolas,'Courier New',monospace\"><span style=\"font-weight: bold\"> Non-trainable params: </span><span style=\"color: #00af00; text-decoration-color: #00af00\">0</span> (0.00 B)\n",
        "</pre>\n"
       ],
       "text/plain": [
        "\u001b[1m Non-trainable params: \u001b[0m\u001b[38;5;34m0\u001b[0m (0.00 B)\n"
-=======
-      "text/plain": [
-       "\u001B[1m Non-trainable params: \u001B[0m\u001B[38;5;34m0\u001B[0m (0.00 B)\n"
-      ],
-      "text/html": [
-       "<pre style=\"white-space:pre;overflow-x:auto;line-height:normal;font-family:Menlo,'DejaVu Sans Mono',consolas,'Courier New',monospace\"><span style=\"font-weight: bold\"> Non-trainable params: </span><span style=\"color: #00af00; text-decoration-color: #00af00\">0</span> (0.00 B)\n",
-       "</pre>\n"
->>>>>>> 6c801eba
       ]
      },
      "metadata": {},
@@ -591,7 +410,6 @@
      ]
     }
    ],
-<<<<<<< HEAD
    "source": [
     "bidirLSTM.summary()"
    ]
@@ -620,78 +438,33 @@
       "File \u001b[1;32md:\\miniconda3\\envs\\HLT\\Lib\\site-packages\\tensorflow\\python\\eager\\execute.py:53\u001b[0m, in \u001b[0;36mquick_execute\u001b[1;34m(op_name, num_outputs, inputs, attrs, ctx, name)\u001b[0m\n\u001b[0;32m     51\u001b[0m \u001b[38;5;28;01mtry\u001b[39;00m:\n\u001b[0;32m     52\u001b[0m   ctx\u001b[38;5;241m.\u001b[39mensure_initialized()\n\u001b[1;32m---> 53\u001b[0m   tensors \u001b[38;5;241m=\u001b[39m pywrap_tfe\u001b[38;5;241m.\u001b[39mTFE_Py_Execute(ctx\u001b[38;5;241m.\u001b[39m_handle, device_name, op_name,\n\u001b[0;32m     54\u001b[0m                                       inputs, attrs, num_outputs)\n\u001b[0;32m     55\u001b[0m \u001b[38;5;28;01mexcept\u001b[39;00m core\u001b[38;5;241m.\u001b[39m_NotOkStatusException \u001b[38;5;28;01mas\u001b[39;00m e:\n\u001b[0;32m     56\u001b[0m   \u001b[38;5;28;01mif\u001b[39;00m name \u001b[38;5;129;01mis\u001b[39;00m \u001b[38;5;129;01mnot\u001b[39;00m \u001b[38;5;28;01mNone\u001b[39;00m:\n",
       "\u001b[1;31mInvalidArgumentError\u001b[0m: Graph execution error:\n\nDetected at node sequential_1/embedding_1/GatherV2 defined at (most recent call last):\n  File \"<frozen runpy>\", line 198, in _run_module_as_main\n\n  File \"<frozen runpy>\", line 88, in _run_code\n\n  File \"d:\\miniconda3\\envs\\HLT\\Lib\\site-packages\\ipykernel_launcher.py\", line 18, in <module>\n\n  File \"d:\\miniconda3\\envs\\HLT\\Lib\\site-packages\\traitlets\\config\\application.py\", line 1075, in launch_instance\n\n  File \"d:\\miniconda3\\envs\\HLT\\Lib\\site-packages\\ipykernel\\kernelapp.py\", line 739, in start\n\n  File \"d:\\miniconda3\\envs\\HLT\\Lib\\site-packages\\tornado\\platform\\asyncio.py\", line 195, in start\n\n  File \"d:\\miniconda3\\envs\\HLT\\Lib\\asyncio\\base_events.py\", line 641, in run_forever\n\n  File \"d:\\miniconda3\\envs\\HLT\\Lib\\asyncio\\base_events.py\", line 1987, in _run_once\n\n  File \"d:\\miniconda3\\envs\\HLT\\Lib\\asyncio\\events.py\", line 88, in _run\n\n  File \"d:\\miniconda3\\envs\\HLT\\Lib\\site-packages\\ipykernel\\kernelbase.py\", line 545, in dispatch_queue\n\n  File \"d:\\miniconda3\\envs\\HLT\\Lib\\site-packages\\ipykernel\\kernelbase.py\", line 534, in process_one\n\n  File \"d:\\miniconda3\\envs\\HLT\\Lib\\site-packages\\ipykernel\\kernelbase.py\", line 437, in dispatch_shell\n\n  File \"d:\\miniconda3\\envs\\HLT\\Lib\\site-packages\\ipykernel\\ipkernel.py\", line 359, in execute_request\n\n  File \"d:\\miniconda3\\envs\\HLT\\Lib\\site-packages\\ipykernel\\kernelbase.py\", line 778, in execute_request\n\n  File \"d:\\miniconda3\\envs\\HLT\\Lib\\site-packages\\ipykernel\\ipkernel.py\", line 446, in do_execute\n\n  File \"d:\\miniconda3\\envs\\HLT\\Lib\\site-packages\\ipykernel\\zmqshell.py\", line 549, in run_cell\n\n  File \"d:\\miniconda3\\envs\\HLT\\Lib\\site-packages\\IPython\\core\\interactiveshell.py\", line 3075, in run_cell\n\n  File \"d:\\miniconda3\\envs\\HLT\\Lib\\site-packages\\IPython\\core\\interactiveshell.py\", line 3130, in _run_cell\n\n  File \"d:\\miniconda3\\envs\\HLT\\Lib\\site-packages\\IPython\\core\\async_helpers.py\", line 129, in _pseudo_sync_runner\n\n  File \"d:\\miniconda3\\envs\\HLT\\Lib\\site-packages\\IPython\\core\\interactiveshell.py\", line 3334, in run_cell_async\n\n  File \"d:\\miniconda3\\envs\\HLT\\Lib\\site-packages\\IPython\\core\\interactiveshell.py\", line 3517, in run_ast_nodes\n\n  File \"d:\\miniconda3\\envs\\HLT\\Lib\\site-packages\\IPython\\core\\interactiveshell.py\", line 3577, in run_code\n\n  File \"C:\\Users\\franc\\AppData\\Local\\Temp\\ipykernel_22492\\102903713.py\", line 1, in <module>\n\n  File \"d:\\Magistrale\\HLT\\Progetto\\HLT-News-Category\\src\\main\\models\\bidirLSMT.py\", line 116, in fit\n\n  File \"d:\\miniconda3\\envs\\HLT\\Lib\\site-packages\\keras\\src\\utils\\traceback_utils.py\", line 117, in error_handler\n\n  File \"d:\\miniconda3\\envs\\HLT\\Lib\\site-packages\\keras\\src\\backend\\tensorflow\\trainer.py\", line 314, in fit\n\n  File \"d:\\miniconda3\\envs\\HLT\\Lib\\site-packages\\keras\\src\\backend\\tensorflow\\trainer.py\", line 117, in one_step_on_iterator\n\n  File \"d:\\miniconda3\\envs\\HLT\\Lib\\site-packages\\keras\\src\\backend\\tensorflow\\trainer.py\", line 104, in one_step_on_data\n\n  File \"d:\\miniconda3\\envs\\HLT\\Lib\\site-packages\\keras\\src\\backend\\tensorflow\\trainer.py\", line 51, in train_step\n\n  File \"d:\\miniconda3\\envs\\HLT\\Lib\\site-packages\\keras\\src\\utils\\traceback_utils.py\", line 117, in error_handler\n\n  File \"d:\\miniconda3\\envs\\HLT\\Lib\\site-packages\\keras\\src\\layers\\layer.py\", line 846, in __call__\n\n  File \"d:\\miniconda3\\envs\\HLT\\Lib\\site-packages\\keras\\src\\utils\\traceback_utils.py\", line 117, in error_handler\n\n  File \"d:\\miniconda3\\envs\\HLT\\Lib\\site-packages\\keras\\src\\ops\\operation.py\", line 48, in __call__\n\n  File \"d:\\miniconda3\\envs\\HLT\\Lib\\site-packages\\keras\\src\\utils\\traceback_utils.py\", line 156, in error_handler\n\n  File \"d:\\miniconda3\\envs\\HLT\\Lib\\site-packages\\keras\\src\\models\\sequential.py\", line 209, in call\n\n  File \"d:\\miniconda3\\envs\\HLT\\Lib\\site-packages\\keras\\src\\models\\functional.py\", line 202, in call\n\n  File \"d:\\miniconda3\\envs\\HLT\\Lib\\site-packages\\keras\\src\\ops\\function.py\", line 155, in _run_through_graph\n\n  File \"d:\\miniconda3\\envs\\HLT\\Lib\\site-packages\\keras\\src\\models\\functional.py\", line 592, in call\n\n  File \"d:\\miniconda3\\envs\\HLT\\Lib\\site-packages\\keras\\src\\utils\\traceback_utils.py\", line 117, in error_handler\n\n  File \"d:\\miniconda3\\envs\\HLT\\Lib\\site-packages\\keras\\src\\layers\\layer.py\", line 846, in __call__\n\n  File \"d:\\miniconda3\\envs\\HLT\\Lib\\site-packages\\keras\\src\\utils\\traceback_utils.py\", line 117, in error_handler\n\n  File \"d:\\miniconda3\\envs\\HLT\\Lib\\site-packages\\keras\\src\\ops\\operation.py\", line 48, in __call__\n\n  File \"d:\\miniconda3\\envs\\HLT\\Lib\\site-packages\\keras\\src\\utils\\traceback_utils.py\", line 156, in error_handler\n\n  File \"d:\\miniconda3\\envs\\HLT\\Lib\\site-packages\\keras\\src\\layers\\core\\embedding.py\", line 146, in call\n\n  File \"d:\\miniconda3\\envs\\HLT\\Lib\\site-packages\\keras\\src\\ops\\numpy.py\", line 4850, in take\n\n  File \"d:\\miniconda3\\envs\\HLT\\Lib\\site-packages\\keras\\src\\backend\\tensorflow\\numpy.py\", line 1940, in take\n\nindices[18943,97] = 11246 is not in [0, 10000)\n\t [[{{node sequential_1/embedding_1/GatherV2}}]] [Op:__inference_one_step_on_iterator_7139]"
      ]
-=======
-   "execution_count": 6
-  },
-  {
-   "cell_type": "code",
-   "source": "bidirLSTM.fit(x_train, y_train, batch_size=300, epochs=3, validation_data=(x_test, y_test), verbose=1)",
-   "metadata": {
-    "collapsed": false,
-    "ExecuteTime": {
-     "end_time": "2024-05-02T16:18:38.505669Z",
-     "start_time": "2024-05-02T16:14:48.285012Z"
-    }
+    }
+   ],
+   "source": [
+    "bidirLSTM.fit(x_train, y_train, batch_size=100000, epochs=1, validation_data=(x_test, y_test), verbose=1)"
+   ]
+  },
+  {
+   "cell_type": "code",
+   "execution_count": null,
+   "metadata": {
+    "ExecuteTime": {
+     "end_time": "2024-05-01T13:27:44.330494Z",
+     "start_time": "2024-05-01T13:27:41.281305Z"
+    },
+    "collapsed": false
    },
    "outputs": [
     {
      "name": "stdout",
      "output_type": "stream",
      "text": [
-      "Epoch 1/3\n",
-      "\u001B[1m289/289\u001B[0m \u001B[32m━━━━━━━━━━━━━━━━━━━━\u001B[0m\u001B[37m\u001B[0m \u001B[1m76s\u001B[0m 257ms/step - accuracy: 0.6071 - loss: 1.0713 - val_accuracy: 0.3740 - val_loss: 1.8537\n",
-      "Epoch 2/3\n",
-      "\u001B[1m289/289\u001B[0m \u001B[32m━━━━━━━━━━━━━━━━━━━━\u001B[0m\u001B[37m\u001B[0m \u001B[1m77s\u001B[0m 267ms/step - accuracy: 0.8686 - loss: 0.4117 - val_accuracy: 0.3665 - val_loss: 2.1398\n",
-      "Epoch 3/3\n",
-      "\u001B[1m289/289\u001B[0m \u001B[32m━━━━━━━━━━━━━━━━━━━━\u001B[0m\u001B[37m\u001B[0m \u001B[1m76s\u001B[0m 264ms/step - accuracy: 0.9418 - loss: 0.2146 - val_accuracy: 0.3554 - val_loss: 2.4146\n"
+      "The tensorboard extension is already loaded. To reload it, use:\n",
+      "  %reload_ext tensorboard\n"
      ]
     },
     {
      "data": {
-      "text/plain": [
-       "<keras.src.callbacks.history.History at 0x30ca1ffe0>"
-      ]
-     },
-     "execution_count": 7,
-     "metadata": {},
-     "output_type": "execute_result"
->>>>>>> 6c801eba
-    }
-   ],
-   "execution_count": 7
-  },
-  {
-   "cell_type": "code",
-   "source": [
-<<<<<<< HEAD
-    "bidirLSTM.fit(x_train, y_train, batch_size=100000, epochs=1, validation_data=(x_test, y_test), verbose=1)"
-   ]
-  },
-  {
-   "cell_type": "code",
-   "execution_count": null,
-   "metadata": {
-    "ExecuteTime": {
-     "end_time": "2024-05-01T13:27:44.330494Z",
-     "start_time": "2024-05-01T13:27:41.281305Z"
-    },
-    "collapsed": false
-=======
-    "%load_ext tensorboard\n",
-    "%tensorboard --logdir {config.TENSORBOARD_LOGS.format(repr(bidirLSTM))} --port=6969"
-   ],
-   "metadata": {
-    "collapsed": false,
-    "ExecuteTime": {
-     "end_time": "2024-05-02T16:18:42.092350Z",
-     "start_time": "2024-05-02T16:18:38.511817Z"
-    }
->>>>>>> 6c801eba
-   },
-   "outputs": [
-    {
-     "data": {
-<<<<<<< HEAD
       "text/html": [
        "\n",
        "      <iframe id=\"tensorboard-frame-3cdf70b1ebe44825\" width=\"100%\" height=\"800\" frameborder=\"0\">\n",
@@ -699,18 +472,6 @@
        "      <script>\n",
        "        (function() {\n",
        "          const frame = document.getElementById(\"tensorboard-frame-3cdf70b1ebe44825\");\n",
-=======
-      "text/plain": [
-       "<IPython.core.display.HTML object>"
-      ],
-      "text/html": [
-       "\n",
-       "      <iframe id=\"tensorboard-frame-5a5d1534c5c94c8c\" width=\"100%\" height=\"800\" frameborder=\"0\">\n",
-       "      </iframe>\n",
-       "      <script>\n",
-       "        (function() {\n",
-       "          const frame = document.getElementById(\"tensorboard-frame-5a5d1534c5c94c8c\");\n",
->>>>>>> 6c801eba
        "          const url = new URL(\"/\", window.location);\n",
        "          const port = 6969;\n",
        "          if (port) {\n",
@@ -720,24 +481,16 @@
        "        })();\n",
        "      </script>\n",
        "    "
-<<<<<<< HEAD
       ],
       "text/plain": [
        "<IPython.core.display.HTML object>"
-=======
->>>>>>> 6c801eba
       ]
      },
      "metadata": {},
      "output_type": "display_data"
     }
    ],
-   "execution_count": 8
-  },
-  {
-   "cell_type": "code",
-   "source": [
-<<<<<<< HEAD
+   "source": [
     "%load_ext tensorboard\n",
     "%tensorboard --logdir {config.TENSORBOARD_LOGS.format(repr(bidirLSTM))} --port=6969"
    ]
@@ -751,50 +504,27 @@
      "start_time": "2024-05-01T13:28:18.568780Z"
     },
     "collapsed": false
-=======
-    "bidirLSTM.evaluate(x_test, y_test)"
-   ],
-   "metadata": {
-    "collapsed": false,
-    "ExecuteTime": {
-     "end_time": "2024-05-02T16:18:48.606758Z",
-     "start_time": "2024-05-02T16:18:42.093466Z"
-    }
->>>>>>> 6c801eba
    },
    "outputs": [
     {
      "name": "stdout",
      "output_type": "stream",
      "text": [
-<<<<<<< HEAD
       "\u001b[1m677/677\u001b[0m \u001b[32m━━━━━━━━━━━━━━━━━━━━\u001b[0m\u001b[37m\u001b[0m \u001b[1m21s\u001b[0m 32ms/step - accuracy: 0.3981 - loss: 1.7121\n"
-=======
-      "\u001B[1m677/677\u001B[0m \u001B[32m━━━━━━━━━━━━━━━━━━━━\u001B[0m\u001B[37m\u001B[0m \u001B[1m6s\u001B[0m 9ms/step - accuracy: 0.3565 - loss: 2.4113\n"
->>>>>>> 6c801eba
      ]
     },
     {
      "data": {
       "text/plain": [
-<<<<<<< HEAD
        "[1.7013485431671143, 0.403362900018692]"
-=======
-       "[2.414567232131958, 0.3553676903247833]"
->>>>>>> 6c801eba
       ]
      },
-     "execution_count": 9,
+     "execution_count": 11,
      "metadata": {},
      "output_type": "execute_result"
     }
    ],
-   "execution_count": 9
-  },
-  {
-   "cell_type": "code",
-   "source": [
-<<<<<<< HEAD
+   "source": [
     "bidirLSTM.evaluate(x_test, y_test)"
    ]
   },
@@ -805,18 +535,6 @@
     "ExecuteTime": {
      "end_time": "2024-05-01T12:58:30.315552Z",
      "start_time": "2024-05-01T12:58:07.238966Z"
-=======
-    "from src.main.utilities import plotting\n",
-    "\n",
-    "y_pred = bidirLSTM.predict(x_test)\n",
-    "results = plotting.compute_performance(y_test, y_pred)\n",
-    "plotting.print_performance(results)\n"
-   ],
-   "metadata": {
-    "ExecuteTime": {
-     "end_time": "2024-05-02T16:18:56.101582Z",
-     "start_time": "2024-05-02T16:18:48.608263Z"
->>>>>>> 6c801eba
     }
    },
    "outputs": [
@@ -824,11 +542,7 @@
      "name": "stdout",
      "output_type": "stream",
      "text": [
-<<<<<<< HEAD
       "\u001b[1m677/677\u001b[0m \u001b[32m━━━━━━━━━━━━━━━━━━━━\u001b[0m\u001b[37m\u001b[0m \u001b[1m23s\u001b[0m 34ms/step\n"
-=======
-      "\u001B[1m677/677\u001B[0m \u001B[32m━━━━━━━━━━━━━━━━━━━━\u001B[0m\u001B[37m\u001B[0m \u001B[1m7s\u001B[0m 10ms/step\n"
->>>>>>> 6c801eba
      ]
     },
     {
@@ -836,7 +550,6 @@
      "evalue": "Classification metrics can't handle a mix of multilabel-indicator and continuous-multioutput targets",
      "output_type": "error",
      "traceback": [
-<<<<<<< HEAD
       "\u001b[0;31m---------------------------------------------------------------------------\u001b[0m",
       "\u001b[0;31mValueError\u001b[0m                                Traceback (most recent call last)",
       "Cell \u001b[0;32mIn[11], line 4\u001b[0m\n\u001b[1;32m      1\u001b[0m \u001b[38;5;28;01mfrom\u001b[39;00m \u001b[38;5;21;01mmain\u001b[39;00m\u001b[38;5;21;01m.\u001b[39;00m\u001b[38;5;21;01mutilities\u001b[39;00m \u001b[38;5;28;01mimport\u001b[39;00m plotting\n\u001b[1;32m      3\u001b[0m y_pred \u001b[38;5;241m=\u001b[39m bidirLSTM\u001b[38;5;241m.\u001b[39mpredict(x_test)\n\u001b[0;32m----> 4\u001b[0m results \u001b[38;5;241m=\u001b[39m \u001b[43mplotting\u001b[49m\u001b[38;5;241;43m.\u001b[39;49m\u001b[43mcompute_performance\u001b[49m\u001b[43m(\u001b[49m\u001b[43my_test\u001b[49m\u001b[43m,\u001b[49m\u001b[43m \u001b[49m\u001b[43my_pred\u001b[49m\u001b[43m)\u001b[49m\n\u001b[1;32m      5\u001b[0m plotting\u001b[38;5;241m.\u001b[39mprint_performance(results)\n",
@@ -848,6 +561,10 @@
      ]
     }
    ],
+   "execution_count": 9
+  },
+  {
+   "cell_type": "code",
    "source": [
     "from src.main.utilities import plotting\n",
     "\n",
@@ -864,33 +581,6 @@
    },
    "outputs": [],
    "source": []
-=======
-      "\u001B[0;31m---------------------------------------------------------------------------\u001B[0m",
-      "\u001B[0;31mValueError\u001B[0m                                Traceback (most recent call last)",
-      "Cell \u001B[0;32mIn[10], line 4\u001B[0m\n\u001B[1;32m      1\u001B[0m \u001B[38;5;28;01mfrom\u001B[39;00m \u001B[38;5;21;01msrc\u001B[39;00m\u001B[38;5;21;01m.\u001B[39;00m\u001B[38;5;21;01mmain\u001B[39;00m\u001B[38;5;21;01m.\u001B[39;00m\u001B[38;5;21;01mutilities\u001B[39;00m \u001B[38;5;28;01mimport\u001B[39;00m plotting\n\u001B[1;32m      3\u001B[0m y_pred \u001B[38;5;241m=\u001B[39m bidirLSTM\u001B[38;5;241m.\u001B[39mpredict(x_test)\n\u001B[0;32m----> 4\u001B[0m results \u001B[38;5;241m=\u001B[39m \u001B[43mplotting\u001B[49m\u001B[38;5;241;43m.\u001B[39;49m\u001B[43mcompute_performance\u001B[49m\u001B[43m(\u001B[49m\u001B[43my_test\u001B[49m\u001B[43m,\u001B[49m\u001B[43m \u001B[49m\u001B[43my_pred\u001B[49m\u001B[43m)\u001B[49m\n\u001B[1;32m      5\u001B[0m plotting\u001B[38;5;241m.\u001B[39mprint_performance(results)\n",
-      "File \u001B[0;32m~/Desktop/unipi/MAGISTRALE/human_language_technologies/HLT-News-Category/src/main/utilities/plotting.py:51\u001B[0m, in \u001B[0;36mcompute_performance\u001B[0;34m(y_test, y_pred)\u001B[0m\n\u001B[1;32m     42\u001B[0m \u001B[38;5;28;01mdef\u001B[39;00m \u001B[38;5;21mcompute_performance\u001B[39m(y_test, y_pred):\n\u001B[1;32m     43\u001B[0m \u001B[38;5;250m    \u001B[39m\u001B[38;5;124;03m\"\"\"\u001B[39;00m\n\u001B[1;32m     44\u001B[0m \u001B[38;5;124;03m    Compute the performance of the model.\u001B[39;00m\n\u001B[1;32m     45\u001B[0m \n\u001B[0;32m   (...)\u001B[0m\n\u001B[1;32m     48\u001B[0m \u001B[38;5;124;03m    :return: a dictionary with performance metrics\u001B[39;00m\n\u001B[1;32m     49\u001B[0m \u001B[38;5;124;03m    \"\"\"\u001B[39;00m\n\u001B[1;32m     50\u001B[0m     \u001B[38;5;28;01mreturn\u001B[39;00m {\n\u001B[0;32m---> 51\u001B[0m         \u001B[38;5;124m\"\u001B[39m\u001B[38;5;124mAccuracy\u001B[39m\u001B[38;5;124m\"\u001B[39m: \u001B[43maccuracy_score\u001B[49m\u001B[43m(\u001B[49m\u001B[43my_test\u001B[49m\u001B[43m,\u001B[49m\u001B[43m \u001B[49m\u001B[43my_pred\u001B[49m\u001B[43m)\u001B[49m,\n\u001B[1;32m     52\u001B[0m         \u001B[38;5;124m\"\u001B[39m\u001B[38;5;124mF1 (Macro)\u001B[39m\u001B[38;5;124m\"\u001B[39m: f1_score(y_test, y_pred, average\u001B[38;5;241m=\u001B[39m\u001B[38;5;124m\"\u001B[39m\u001B[38;5;124mmacro\u001B[39m\u001B[38;5;124m\"\u001B[39m),\n\u001B[1;32m     53\u001B[0m         \u001B[38;5;124m\"\u001B[39m\u001B[38;5;124mPrecision (Macro)\u001B[39m\u001B[38;5;124m\"\u001B[39m: precision_score(y_test, y_pred, average\u001B[38;5;241m=\u001B[39m\u001B[38;5;124m\"\u001B[39m\u001B[38;5;124mmacro\u001B[39m\u001B[38;5;124m\"\u001B[39m),\n\u001B[1;32m     54\u001B[0m         \u001B[38;5;124m\"\u001B[39m\u001B[38;5;124mRecall (Macro)\u001B[39m\u001B[38;5;124m\"\u001B[39m: recall_score(y_test, y_pred, average\u001B[38;5;241m=\u001B[39m\u001B[38;5;124m\"\u001B[39m\u001B[38;5;124mmacro\u001B[39m\u001B[38;5;124m\"\u001B[39m),\n\u001B[1;32m     55\u001B[0m     }\n",
-      "File \u001B[0;32m~/miniconda3/envs/hlt/lib/python3.12/site-packages/sklearn/utils/_param_validation.py:213\u001B[0m, in \u001B[0;36mvalidate_params.<locals>.decorator.<locals>.wrapper\u001B[0;34m(*args, **kwargs)\u001B[0m\n\u001B[1;32m    207\u001B[0m \u001B[38;5;28;01mtry\u001B[39;00m:\n\u001B[1;32m    208\u001B[0m     \u001B[38;5;28;01mwith\u001B[39;00m config_context(\n\u001B[1;32m    209\u001B[0m         skip_parameter_validation\u001B[38;5;241m=\u001B[39m(\n\u001B[1;32m    210\u001B[0m             prefer_skip_nested_validation \u001B[38;5;129;01mor\u001B[39;00m global_skip_validation\n\u001B[1;32m    211\u001B[0m         )\n\u001B[1;32m    212\u001B[0m     ):\n\u001B[0;32m--> 213\u001B[0m         \u001B[38;5;28;01mreturn\u001B[39;00m \u001B[43mfunc\u001B[49m\u001B[43m(\u001B[49m\u001B[38;5;241;43m*\u001B[39;49m\u001B[43margs\u001B[49m\u001B[43m,\u001B[49m\u001B[43m \u001B[49m\u001B[38;5;241;43m*\u001B[39;49m\u001B[38;5;241;43m*\u001B[39;49m\u001B[43mkwargs\u001B[49m\u001B[43m)\u001B[49m\n\u001B[1;32m    214\u001B[0m \u001B[38;5;28;01mexcept\u001B[39;00m InvalidParameterError \u001B[38;5;28;01mas\u001B[39;00m e:\n\u001B[1;32m    215\u001B[0m     \u001B[38;5;66;03m# When the function is just a wrapper around an estimator, we allow\u001B[39;00m\n\u001B[1;32m    216\u001B[0m     \u001B[38;5;66;03m# the function to delegate validation to the estimator, but we replace\u001B[39;00m\n\u001B[1;32m    217\u001B[0m     \u001B[38;5;66;03m# the name of the estimator by the name of the function in the error\u001B[39;00m\n\u001B[1;32m    218\u001B[0m     \u001B[38;5;66;03m# message to avoid confusion.\u001B[39;00m\n\u001B[1;32m    219\u001B[0m     msg \u001B[38;5;241m=\u001B[39m re\u001B[38;5;241m.\u001B[39msub(\n\u001B[1;32m    220\u001B[0m         \u001B[38;5;124mr\u001B[39m\u001B[38;5;124m\"\u001B[39m\u001B[38;5;124mparameter of \u001B[39m\u001B[38;5;124m\\\u001B[39m\u001B[38;5;124mw+ must be\u001B[39m\u001B[38;5;124m\"\u001B[39m,\n\u001B[1;32m    221\u001B[0m         \u001B[38;5;124mf\u001B[39m\u001B[38;5;124m\"\u001B[39m\u001B[38;5;124mparameter of \u001B[39m\u001B[38;5;132;01m{\u001B[39;00mfunc\u001B[38;5;241m.\u001B[39m\u001B[38;5;18m__qualname__\u001B[39m\u001B[38;5;132;01m}\u001B[39;00m\u001B[38;5;124m must be\u001B[39m\u001B[38;5;124m\"\u001B[39m,\n\u001B[1;32m    222\u001B[0m         \u001B[38;5;28mstr\u001B[39m(e),\n\u001B[1;32m    223\u001B[0m     )\n",
-      "File \u001B[0;32m~/miniconda3/envs/hlt/lib/python3.12/site-packages/sklearn/metrics/_classification.py:213\u001B[0m, in \u001B[0;36maccuracy_score\u001B[0;34m(y_true, y_pred, normalize, sample_weight)\u001B[0m\n\u001B[1;32m    147\u001B[0m \u001B[38;5;250m\u001B[39m\u001B[38;5;124;03m\"\"\"Accuracy classification score.\u001B[39;00m\n\u001B[1;32m    148\u001B[0m \n\u001B[1;32m    149\u001B[0m \u001B[38;5;124;03mIn multilabel classification, this function computes subset accuracy:\u001B[39;00m\n\u001B[0;32m   (...)\u001B[0m\n\u001B[1;32m    209\u001B[0m \u001B[38;5;124;03m0.5\u001B[39;00m\n\u001B[1;32m    210\u001B[0m \u001B[38;5;124;03m\"\"\"\u001B[39;00m\n\u001B[1;32m    212\u001B[0m \u001B[38;5;66;03m# Compute accuracy for each possible representation\u001B[39;00m\n\u001B[0;32m--> 213\u001B[0m y_type, y_true, y_pred \u001B[38;5;241m=\u001B[39m \u001B[43m_check_targets\u001B[49m\u001B[43m(\u001B[49m\u001B[43my_true\u001B[49m\u001B[43m,\u001B[49m\u001B[43m \u001B[49m\u001B[43my_pred\u001B[49m\u001B[43m)\u001B[49m\n\u001B[1;32m    214\u001B[0m check_consistent_length(y_true, y_pred, sample_weight)\n\u001B[1;32m    215\u001B[0m \u001B[38;5;28;01mif\u001B[39;00m y_type\u001B[38;5;241m.\u001B[39mstartswith(\u001B[38;5;124m\"\u001B[39m\u001B[38;5;124mmultilabel\u001B[39m\u001B[38;5;124m\"\u001B[39m):\n",
-      "File \u001B[0;32m~/miniconda3/envs/hlt/lib/python3.12/site-packages/sklearn/metrics/_classification.py:94\u001B[0m, in \u001B[0;36m_check_targets\u001B[0;34m(y_true, y_pred)\u001B[0m\n\u001B[1;32m     91\u001B[0m     y_type \u001B[38;5;241m=\u001B[39m {\u001B[38;5;124m\"\u001B[39m\u001B[38;5;124mmulticlass\u001B[39m\u001B[38;5;124m\"\u001B[39m}\n\u001B[1;32m     93\u001B[0m \u001B[38;5;28;01mif\u001B[39;00m \u001B[38;5;28mlen\u001B[39m(y_type) \u001B[38;5;241m>\u001B[39m \u001B[38;5;241m1\u001B[39m:\n\u001B[0;32m---> 94\u001B[0m     \u001B[38;5;28;01mraise\u001B[39;00m \u001B[38;5;167;01mValueError\u001B[39;00m(\n\u001B[1;32m     95\u001B[0m         \u001B[38;5;124m\"\u001B[39m\u001B[38;5;124mClassification metrics can\u001B[39m\u001B[38;5;124m'\u001B[39m\u001B[38;5;124mt handle a mix of \u001B[39m\u001B[38;5;132;01m{0}\u001B[39;00m\u001B[38;5;124m and \u001B[39m\u001B[38;5;132;01m{1}\u001B[39;00m\u001B[38;5;124m targets\u001B[39m\u001B[38;5;124m\"\u001B[39m\u001B[38;5;241m.\u001B[39mformat(\n\u001B[1;32m     96\u001B[0m             type_true, type_pred\n\u001B[1;32m     97\u001B[0m         )\n\u001B[1;32m     98\u001B[0m     )\n\u001B[1;32m    100\u001B[0m \u001B[38;5;66;03m# We can't have more than one value on y_type => The set is no more needed\u001B[39;00m\n\u001B[1;32m    101\u001B[0m y_type \u001B[38;5;241m=\u001B[39m y_type\u001B[38;5;241m.\u001B[39mpop()\n",
-      "\u001B[0;31mValueError\u001B[0m: Classification metrics can't handle a mix of multilabel-indicator and continuous-multioutput targets"
-     ]
-    }
-   ],
-   "execution_count": 10
-  },
-  {
-   "cell_type": "code",
-   "source": [],
-   "metadata": {
-    "collapsed": false,
-    "ExecuteTime": {
-     "end_time": "2024-05-02T16:18:56.102286Z",
-     "start_time": "2024-05-02T16:18:56.102234Z"
-    }
-   },
-   "outputs": [],
-   "execution_count": null
->>>>>>> 6c801eba
   }
  ],
  "metadata": {

{
 "cells": [
  {
   "cell_type": "code",
   "id": "0c489f79",
   "metadata": {},
   "source": [
    "import warnings\n",
    "import os\n",
    "import sys\n",
    "\n",
    "warnings.filterwarnings('ignore')\n",
    "current_dir = %pwd\n",
    "\n",
    "parent_dir = os.path.abspath(os.path.join(current_dir, '../..'))\n",
    "\n",
    "sys.path.append(parent_dir)"
   ],
   "outputs": [],
   "execution_count": null
  },
  {
   "cell_type": "code",
   "id": "initial_id",
   "metadata": {},
   "source": [
    "from src.main.models.logistic import Logistic\n",
    "from src.main.utilities.utils import clean_text, stop_words_removal, stemming, tfidf_vectorizer, get_dataset\n",
    "from sklearn.model_selection import train_test_split\n",
    "\n",
    "import warnings\n",
    "warnings.filterwarnings(\"ignore\")"
   ],
   "outputs": [],
   "execution_count": null
  },
  {
   "cell_type": "code",
   "id": "c953de5c58595d01",
   "metadata": {
    "collapsed": false
   },
   "source": [
    "# define model and pipeline\n",
    "logistic = Logistic(verbose=False, multi_class=\"multinomial\", n_jobs=-1, max_iter=1000)\n",
    "logistic.pipeline = [stop_words_removal, stemming, tfidf_vectorizer]\n",
    "\n",
    "# import dataset and apply pipeline\n",
    "inputs, targets = get_dataset()\n",
    "inputs = logistic.run_pipeline(inputs, save=True)"
   ],
   "outputs": [],
   "execution_count": null
  },
  {
   "cell_type": "code",
<<<<<<< HEAD
   "execution_count": null,
   "id": "d0bccfcac599362",
   "metadata": {
    "collapsed": false
   },
   "outputs": [],
   "source": [
    "# stratified train test split\n",
    "x_train, x_test, y_train, y_test = train_test_split(inputs, targets, test_size=0.2, random_state=42, stratify=targets)\n",
    "\n",
    "# print(y_train.value_counts(normalize=True) * 100)"
   ]
=======
   "source": [
    "# stratified train test split\n",
    "x_train, x_test, y_train, y_test = train_test_split(inputs, targets, test_size=0.2, random_state=42, stratify=targets)\n"
   ],
   "metadata": {
    "collapsed": false
   },
   "id": "d0bccfcac599362",
   "outputs": [],
   "execution_count": null
>>>>>>> 6c801eba
  },
  {
   "cell_type": "code",
   "id": "3e54d806fe96611f",
   "metadata": {
    "collapsed": false
   },
   "source": [
    "# model training \n",
    "# search = logistic.grid_search(x_train, y_train, n_iter=5)\n",
    "# search.best_estimator_\n",
    "logistic.fit(x_train, y_train)"
   ],
   "outputs": [],
   "execution_count": null
  },
  {
   "cell_type": "code",
   "id": "620e0a1c9db32849",
   "metadata": {},
   "source": [
    "# search.cv_results_\n",
    "# search.best_score_"
   ],
   "outputs": [],
   "execution_count": null
  },
  {
   "cell_type": "code",
   "id": "873bf2e55cb05285",
   "metadata": {
    "collapsed": false
   },
   "source": [
    "from sklearn.metrics import classification_report\n",
    "from src.main.utilities import plotting\n",
    "\n",
    "y_pred = logistic.predict(x_test)\n",
    "print(classification_report(y_test, y_pred))\n",
    "#results = plotting.compute_performance(y_test, y_pred)\n",
    "#plotting.print_performance(results)\n"
   ],
   "outputs": [],
   "execution_count": null
  },
  {
   "cell_type": "code",
   "id": "4e635d4ab39a1ec5",
   "metadata": {
    "collapsed": false
   },
   "source": [
    "plotting.plot_confusion_matrix(y_test, y_pred)"
   ],
   "outputs": [],
   "execution_count": null
  },
  {
   "cell_type": "code",
   "id": "54ba26ba0f1f6f63",
   "metadata": {},
   "source": "#plotting.plot_performance(results)",
   "outputs": [],
   "execution_count": null
  },
  {
   "cell_type": "code",
   "id": "734a92be-3d70-4b1a-a391-f8e40bf2ff24",
   "metadata": {},
   "source": [],
   "outputs": [],
   "execution_count": null
  }
 ],
 "metadata": {
  "kernelspec": {
   "display_name": "Python 3 (ipykernel)",
   "language": "python",
   "name": "python3"
  },
  "language_info": {
   "codemirror_mode": {
    "name": "ipython",
    "version": 3
   },
   "file_extension": ".py",
   "mimetype": "text/x-python",
   "name": "python",
   "nbconvert_exporter": "python",
   "pygments_lexer": "ipython3",
   "version": "3.12.3"
  }
 },
 "nbformat": 4,
 "nbformat_minor": 5
}<|MERGE_RESOLUTION|>--- conflicted
+++ resolved
@@ -54,20 +54,6 @@
   },
   {
    "cell_type": "code",
-<<<<<<< HEAD
-   "execution_count": null,
-   "id": "d0bccfcac599362",
-   "metadata": {
-    "collapsed": false
-   },
-   "outputs": [],
-   "source": [
-    "# stratified train test split\n",
-    "x_train, x_test, y_train, y_test = train_test_split(inputs, targets, test_size=0.2, random_state=42, stratify=targets)\n",
-    "\n",
-    "# print(y_train.value_counts(normalize=True) * 100)"
-   ]
-=======
    "source": [
     "# stratified train test split\n",
     "x_train, x_test, y_train, y_test = train_test_split(inputs, targets, test_size=0.2, random_state=42, stratify=targets)\n"
@@ -78,7 +64,6 @@
    "id": "d0bccfcac599362",
    "outputs": [],
    "execution_count": null
->>>>>>> 6c801eba
   },
   {
    "cell_type": "code",
